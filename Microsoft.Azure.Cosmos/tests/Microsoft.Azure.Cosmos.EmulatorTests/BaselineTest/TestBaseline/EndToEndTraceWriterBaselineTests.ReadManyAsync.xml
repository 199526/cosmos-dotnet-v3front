﻿<Results>
  <Result>
    <Input>
      <Description>Read Many Stream Api</Description>
      <Setup><![CDATA[
    ITrace trace;
    using (ResponseMessage responseMessage = await container.ReadManyItemsStreamAsync(itemList))
    {
        trace = responseMessage.Trace;
    }
]]></Setup>
    </Input>
    <Output>
      <Text><![CDATA[.
└── ReadManyItemsStreamAsync(00000000-0000-0000-0000-000000000000)  Transport-Component  12:00:00:000  0.00 milliseconds  
    │   (
    │       [Client Configuration]
    │       Redacted To Not Change The Baselines From Run To Run
    │   )
<<<<<<< HEAD
    ├── Execute query for a partitionkeyrange(00000000-0000-0000-0000-000000000000)  Query-Component  MemberName@FilePath:42  12:00:00:000  0.00 milliseconds  
    │   │   (
    │   │       [Query Correlated ActivityId]
    │   │       Redacted To Not Change The Baselines From Run To Run
    │   │   )
    │   ├── Create Query Pipeline(00000000-0000-0000-0000-000000000000)  Query-Component  MemberName@FilePath:42  12:00:00:000  0.00 milliseconds  
    │   │   ├── Get Container Properties(00000000-0000-0000-0000-000000000000)  Transport-Component  MemberName@FilePath:42  12:00:00:000  0.00 milliseconds  
    │   │   │   └── Get Collection Cache(00000000-0000-0000-0000-000000000000)  Routing-Component  MemberName@FilePath:42  12:00:00:000  0.00 milliseconds  
    │   │   ├── Service Interop Query Plan(00000000-0000-0000-0000-000000000000)  Query-Component  MemberName@FilePath:42  12:00:00:000  0.00 milliseconds  
    │   │   └── Get Overlapping Feed Ranges(00000000-0000-0000-0000-000000000000)  Routing-Component  MemberName@FilePath:42  12:00:00:000  0.00 milliseconds  
    │   │       └── Get Partition Key Ranges(00000000-0000-0000-0000-000000000000)  Routing-Component  MemberName@FilePath:42  12:00:00:000  0.00 milliseconds  
    │   │           └── Try Get Overlapping Ranges(00000000-0000-0000-0000-000000000000)  Routing-Component  MemberName@FilePath:42  12:00:00:000  0.00 milliseconds  
    │   └── MoveNextAsync(00000000-0000-0000-0000-000000000000)  Pagination-Component  MemberName@FilePath:42  12:00:00:000  0.00 milliseconds  
    │       ├── Prefetching(00000000-0000-0000-0000-000000000000)  Pagination-Component  MemberName@FilePath:42  12:00:00:000  0.00 milliseconds  
    │       └── [05C1CFFFFFFFF8,05C1DFFFFFFFF8) move next(00000000-0000-0000-0000-000000000000)  Pagination-Component  MemberName@FilePath:42  12:00:00:000  0.00 milliseconds  
    │           └── Prefetch(00000000-0000-0000-0000-000000000000)  Pagination-Component  MemberName@FilePath:42  12:00:00:000  0.00 milliseconds  
    │               └── [05C1CFFFFFFFF8,05C1DFFFFFFFF8) move next(00000000-0000-0000-0000-000000000000)  Pagination-Component  MemberName@FilePath:42  12:00:00:000  0.00 milliseconds  
=======
    ├── Execute query for a partitionkeyrange(00000000-0000-0000-0000-000000000000)  Query-Component  12:00:00:000  0.00 milliseconds  
    │   ├── Create Query Pipeline(00000000-0000-0000-0000-000000000000)  Query-Component  12:00:00:000  0.00 milliseconds  
    │   │   ├── Get Container Properties(00000000-0000-0000-0000-000000000000)  Transport-Component  12:00:00:000  0.00 milliseconds  
    │   │   │   └── Get Collection Cache(00000000-0000-0000-0000-000000000000)  Routing-Component  12:00:00:000  0.00 milliseconds  
    │   │   ├── Service Interop Query Plan(00000000-0000-0000-0000-000000000000)  Query-Component  12:00:00:000  0.00 milliseconds  
    │   │   └── Get Overlapping Feed Ranges(00000000-0000-0000-0000-000000000000)  Routing-Component  12:00:00:000  0.00 milliseconds  
    │   │       └── Get Partition Key Ranges(00000000-0000-0000-0000-000000000000)  Routing-Component  12:00:00:000  0.00 milliseconds  
    │   │           └── Try Get Overlapping Ranges(00000000-0000-0000-0000-000000000000)  Routing-Component  12:00:00:000  0.00 milliseconds  
    │   └── MoveNextAsync(00000000-0000-0000-0000-000000000000)  Pagination-Component  12:00:00:000  0.00 milliseconds  
    │       ├── Prefetching(00000000-0000-0000-0000-000000000000)  Pagination-Component  12:00:00:000  0.00 milliseconds  
    │       └── [05C1CFFFFFFFF8,05C1DFFFFFFFF8) move next(00000000-0000-0000-0000-000000000000)  Pagination-Component  12:00:00:000  0.00 milliseconds  
    │           └── Prefetch(00000000-0000-0000-0000-000000000000)  Pagination-Component  12:00:00:000  0.00 milliseconds  
    │               └── [05C1CFFFFFFFF8,05C1DFFFFFFFF8) move next(00000000-0000-0000-0000-000000000000)  Pagination-Component  12:00:00:000  0.00 milliseconds  
>>>>>>> 85afdec1
    │                   │   (
    │                   │       [Query Metrics]
    │                   │       Redacted To Not Change The Baselines From Run To Run
    │                   │   )
    │                   ├── Microsoft.Azure.Cosmos.Handlers.RequestInvokerHandler(00000000-0000-0000-0000-000000000000)  RequestHandler-Component  12:00:00:000  0.00 milliseconds  
    │                   │   ├── Get Collection Cache(00000000-0000-0000-0000-000000000000)  Routing-Component  12:00:00:000  0.00 milliseconds  
    │                   │   ├── Get Partition Key Range Cache(00000000-0000-0000-0000-000000000000)  Routing-Component  12:00:00:000  0.00 milliseconds  
    │                   │   ├── Try Get Overlapping Ranges(00000000-0000-0000-0000-000000000000)  Routing-Component  12:00:00:000  0.00 milliseconds  
    │                   │   └── Microsoft.Azure.Cosmos.Handlers.DiagnosticsHandler(00000000-0000-0000-0000-000000000000)  RequestHandler-Component  12:00:00:000  0.00 milliseconds  
    │                   │       │   (
    │                   │       │       [System Info]
    │                   │       │       Redacted To Not Change The Baselines From Run To Run
    │                   │       │   )
    │                   │       └── Microsoft.Azure.Cosmos.Handlers.RetryHandler(00000000-0000-0000-0000-000000000000)  RequestHandler-Component  12:00:00:000  0.00 milliseconds  
    │                   │           └── Microsoft.Azure.Cosmos.Handlers.RouterHandler(00000000-0000-0000-0000-000000000000)  RequestHandler-Component  12:00:00:000  0.00 milliseconds  
    │                   │               └── Microsoft.Azure.Cosmos.Handlers.TransportHandler(00000000-0000-0000-0000-000000000000)  RequestHandler-Component  12:00:00:000  0.00 milliseconds  
    │                   │                   └── Microsoft.Azure.Documents.ServerStoreModel Transport Request(00000000-0000-0000-0000-000000000000)  Transport-Component  12:00:00:000  0.00 milliseconds  
    │                   │                           (
    │                   │                               [Client Side Request Stats]
    │                   │                               Redacted To Not Change The Baselines From Run To Run
    │                   │                           )
<<<<<<< HEAD
    │                   └── Get Cosmos Element Response(00000000-0000-0000-0000-000000000000)  Json-Component  MemberName@FilePath:42  12:00:00:000  0.00 milliseconds  
    ├── Execute query for a partitionkeyrange(00000000-0000-0000-0000-000000000000)  Query-Component  MemberName@FilePath:42  12:00:00:000  0.00 milliseconds  
    │   │   (
    │   │       [Query Correlated ActivityId]
    │   │       Redacted To Not Change The Baselines From Run To Run
    │   │   )
    │   ├── Create Query Pipeline(00000000-0000-0000-0000-000000000000)  Query-Component  MemberName@FilePath:42  12:00:00:000  0.00 milliseconds  
    │   │   ├── Get Container Properties(00000000-0000-0000-0000-000000000000)  Transport-Component  MemberName@FilePath:42  12:00:00:000  0.00 milliseconds  
    │   │   │   └── Get Collection Cache(00000000-0000-0000-0000-000000000000)  Routing-Component  MemberName@FilePath:42  12:00:00:000  0.00 milliseconds  
    │   │   ├── Service Interop Query Plan(00000000-0000-0000-0000-000000000000)  Query-Component  MemberName@FilePath:42  12:00:00:000  0.00 milliseconds  
    │   │   └── Get Overlapping Feed Ranges(00000000-0000-0000-0000-000000000000)  Routing-Component  MemberName@FilePath:42  12:00:00:000  0.00 milliseconds  
    │   │       └── Get Partition Key Ranges(00000000-0000-0000-0000-000000000000)  Routing-Component  MemberName@FilePath:42  12:00:00:000  0.00 milliseconds  
    │   │           └── Try Get Overlapping Ranges(00000000-0000-0000-0000-000000000000)  Routing-Component  MemberName@FilePath:42  12:00:00:000  0.00 milliseconds  
    │   └── MoveNextAsync(00000000-0000-0000-0000-000000000000)  Pagination-Component  MemberName@FilePath:42  12:00:00:000  0.00 milliseconds  
    │       ├── Prefetching(00000000-0000-0000-0000-000000000000)  Pagination-Component  MemberName@FilePath:42  12:00:00:000  0.00 milliseconds  
    │       └── [,05C1CFFFFFFFF8) move next(00000000-0000-0000-0000-000000000000)  Pagination-Component  MemberName@FilePath:42  12:00:00:000  0.00 milliseconds  
    │           └── Prefetch(00000000-0000-0000-0000-000000000000)  Pagination-Component  MemberName@FilePath:42  12:00:00:000  0.00 milliseconds  
    │               └── [,05C1CFFFFFFFF8) move next(00000000-0000-0000-0000-000000000000)  Pagination-Component  MemberName@FilePath:42  12:00:00:000  0.00 milliseconds  
=======
    │                   └── Get Cosmos Element Response(00000000-0000-0000-0000-000000000000)  Json-Component  12:00:00:000  0.00 milliseconds  
    ├── Execute query for a partitionkeyrange(00000000-0000-0000-0000-000000000000)  Query-Component  12:00:00:000  0.00 milliseconds  
    │   ├── Create Query Pipeline(00000000-0000-0000-0000-000000000000)  Query-Component  12:00:00:000  0.00 milliseconds  
    │   │   ├── Get Container Properties(00000000-0000-0000-0000-000000000000)  Transport-Component  12:00:00:000  0.00 milliseconds  
    │   │   │   └── Get Collection Cache(00000000-0000-0000-0000-000000000000)  Routing-Component  12:00:00:000  0.00 milliseconds  
    │   │   ├── Service Interop Query Plan(00000000-0000-0000-0000-000000000000)  Query-Component  12:00:00:000  0.00 milliseconds  
    │   │   └── Get Overlapping Feed Ranges(00000000-0000-0000-0000-000000000000)  Routing-Component  12:00:00:000  0.00 milliseconds  
    │   │       └── Get Partition Key Ranges(00000000-0000-0000-0000-000000000000)  Routing-Component  12:00:00:000  0.00 milliseconds  
    │   │           └── Try Get Overlapping Ranges(00000000-0000-0000-0000-000000000000)  Routing-Component  12:00:00:000  0.00 milliseconds  
    │   └── MoveNextAsync(00000000-0000-0000-0000-000000000000)  Pagination-Component  12:00:00:000  0.00 milliseconds  
    │       ├── Prefetching(00000000-0000-0000-0000-000000000000)  Pagination-Component  12:00:00:000  0.00 milliseconds  
    │       └── [,05C1CFFFFFFFF8) move next(00000000-0000-0000-0000-000000000000)  Pagination-Component  12:00:00:000  0.00 milliseconds  
    │           └── Prefetch(00000000-0000-0000-0000-000000000000)  Pagination-Component  12:00:00:000  0.00 milliseconds  
    │               └── [,05C1CFFFFFFFF8) move next(00000000-0000-0000-0000-000000000000)  Pagination-Component  12:00:00:000  0.00 milliseconds  
>>>>>>> 85afdec1
    │                   │   (
    │                   │       [Query Metrics]
    │                   │       Redacted To Not Change The Baselines From Run To Run
    │                   │   )
    │                   ├── Microsoft.Azure.Cosmos.Handlers.RequestInvokerHandler(00000000-0000-0000-0000-000000000000)  RequestHandler-Component  12:00:00:000  0.00 milliseconds  
    │                   │   ├── Get Collection Cache(00000000-0000-0000-0000-000000000000)  Routing-Component  12:00:00:000  0.00 milliseconds  
    │                   │   ├── Get Partition Key Range Cache(00000000-0000-0000-0000-000000000000)  Routing-Component  12:00:00:000  0.00 milliseconds  
    │                   │   ├── Try Get Overlapping Ranges(00000000-0000-0000-0000-000000000000)  Routing-Component  12:00:00:000  0.00 milliseconds  
    │                   │   └── Microsoft.Azure.Cosmos.Handlers.DiagnosticsHandler(00000000-0000-0000-0000-000000000000)  RequestHandler-Component  12:00:00:000  0.00 milliseconds  
    │                   │       │   (
    │                   │       │       [System Info]
    │                   │       │       Redacted To Not Change The Baselines From Run To Run
    │                   │       │   )
    │                   │       └── Microsoft.Azure.Cosmos.Handlers.RetryHandler(00000000-0000-0000-0000-000000000000)  RequestHandler-Component  12:00:00:000  0.00 milliseconds  
    │                   │           └── Microsoft.Azure.Cosmos.Handlers.RouterHandler(00000000-0000-0000-0000-000000000000)  RequestHandler-Component  12:00:00:000  0.00 milliseconds  
    │                   │               └── Microsoft.Azure.Cosmos.Handlers.TransportHandler(00000000-0000-0000-0000-000000000000)  RequestHandler-Component  12:00:00:000  0.00 milliseconds  
    │                   │                   └── Microsoft.Azure.Documents.ServerStoreModel Transport Request(00000000-0000-0000-0000-000000000000)  Transport-Component  12:00:00:000  0.00 milliseconds  
    │                   │                           (
    │                   │                               [Client Side Request Stats]
    │                   │                               Redacted To Not Change The Baselines From Run To Run
    │                   │                           )
<<<<<<< HEAD
    │                   └── Get Cosmos Element Response(00000000-0000-0000-0000-000000000000)  Json-Component  MemberName@FilePath:42  12:00:00:000  0.00 milliseconds  
    └── Execute query for a partitionkeyrange(00000000-0000-0000-0000-000000000000)  Query-Component  MemberName@FilePath:42  12:00:00:000  0.00 milliseconds  
        │   (
        │       [Query Correlated ActivityId]
        │       Redacted To Not Change The Baselines From Run To Run
        │   )
        ├── Create Query Pipeline(00000000-0000-0000-0000-000000000000)  Query-Component  MemberName@FilePath:42  12:00:00:000  0.00 milliseconds  
        │   ├── Get Container Properties(00000000-0000-0000-0000-000000000000)  Transport-Component  MemberName@FilePath:42  12:00:00:000  0.00 milliseconds  
        │   │   └── Get Collection Cache(00000000-0000-0000-0000-000000000000)  Routing-Component  MemberName@FilePath:42  12:00:00:000  0.00 milliseconds  
        │   ├── Service Interop Query Plan(00000000-0000-0000-0000-000000000000)  Query-Component  MemberName@FilePath:42  12:00:00:000  0.00 milliseconds  
        │   └── Get Overlapping Feed Ranges(00000000-0000-0000-0000-000000000000)  Routing-Component  MemberName@FilePath:42  12:00:00:000  0.00 milliseconds  
        │       └── Get Partition Key Ranges(00000000-0000-0000-0000-000000000000)  Routing-Component  MemberName@FilePath:42  12:00:00:000  0.00 milliseconds  
        │           └── Try Get Overlapping Ranges(00000000-0000-0000-0000-000000000000)  Routing-Component  MemberName@FilePath:42  12:00:00:000  0.00 milliseconds  
        └── MoveNextAsync(00000000-0000-0000-0000-000000000000)  Pagination-Component  MemberName@FilePath:42  12:00:00:000  0.00 milliseconds  
            ├── Prefetching(00000000-0000-0000-0000-000000000000)  Pagination-Component  MemberName@FilePath:42  12:00:00:000  0.00 milliseconds  
            └── [05C1E7FFFFFFFA,FF) move next(00000000-0000-0000-0000-000000000000)  Pagination-Component  MemberName@FilePath:42  12:00:00:000  0.00 milliseconds  
                └── Prefetch(00000000-0000-0000-0000-000000000000)  Pagination-Component  MemberName@FilePath:42  12:00:00:000  0.00 milliseconds  
                    └── [05C1E7FFFFFFFA,FF) move next(00000000-0000-0000-0000-000000000000)  Pagination-Component  MemberName@FilePath:42  12:00:00:000  0.00 milliseconds  
=======
    │                   └── Get Cosmos Element Response(00000000-0000-0000-0000-000000000000)  Json-Component  12:00:00:000  0.00 milliseconds  
    └── Execute query for a partitionkeyrange(00000000-0000-0000-0000-000000000000)  Query-Component  12:00:00:000  0.00 milliseconds  
        ├── Create Query Pipeline(00000000-0000-0000-0000-000000000000)  Query-Component  12:00:00:000  0.00 milliseconds  
        │   ├── Get Container Properties(00000000-0000-0000-0000-000000000000)  Transport-Component  12:00:00:000  0.00 milliseconds  
        │   │   └── Get Collection Cache(00000000-0000-0000-0000-000000000000)  Routing-Component  12:00:00:000  0.00 milliseconds  
        │   ├── Service Interop Query Plan(00000000-0000-0000-0000-000000000000)  Query-Component  12:00:00:000  0.00 milliseconds  
        │   └── Get Overlapping Feed Ranges(00000000-0000-0000-0000-000000000000)  Routing-Component  12:00:00:000  0.00 milliseconds  
        │       └── Get Partition Key Ranges(00000000-0000-0000-0000-000000000000)  Routing-Component  12:00:00:000  0.00 milliseconds  
        │           └── Try Get Overlapping Ranges(00000000-0000-0000-0000-000000000000)  Routing-Component  12:00:00:000  0.00 milliseconds  
        └── MoveNextAsync(00000000-0000-0000-0000-000000000000)  Pagination-Component  12:00:00:000  0.00 milliseconds  
            ├── Prefetching(00000000-0000-0000-0000-000000000000)  Pagination-Component  12:00:00:000  0.00 milliseconds  
            └── [05C1E7FFFFFFFA,FF) move next(00000000-0000-0000-0000-000000000000)  Pagination-Component  12:00:00:000  0.00 milliseconds  
                └── Prefetch(00000000-0000-0000-0000-000000000000)  Pagination-Component  12:00:00:000  0.00 milliseconds  
                    └── [05C1E7FFFFFFFA,FF) move next(00000000-0000-0000-0000-000000000000)  Pagination-Component  12:00:00:000  0.00 milliseconds  
>>>>>>> 85afdec1
                        │   (
                        │       [Query Metrics]
                        │       Redacted To Not Change The Baselines From Run To Run
                        │   )
                        ├── Microsoft.Azure.Cosmos.Handlers.RequestInvokerHandler(00000000-0000-0000-0000-000000000000)  RequestHandler-Component  12:00:00:000  0.00 milliseconds  
                        │   ├── Get Collection Cache(00000000-0000-0000-0000-000000000000)  Routing-Component  12:00:00:000  0.00 milliseconds  
                        │   ├── Get Partition Key Range Cache(00000000-0000-0000-0000-000000000000)  Routing-Component  12:00:00:000  0.00 milliseconds  
                        │   ├── Try Get Overlapping Ranges(00000000-0000-0000-0000-000000000000)  Routing-Component  12:00:00:000  0.00 milliseconds  
                        │   └── Microsoft.Azure.Cosmos.Handlers.DiagnosticsHandler(00000000-0000-0000-0000-000000000000)  RequestHandler-Component  12:00:00:000  0.00 milliseconds  
                        │       │   (
                        │       │       [System Info]
                        │       │       Redacted To Not Change The Baselines From Run To Run
                        │       │   )
                        │       └── Microsoft.Azure.Cosmos.Handlers.RetryHandler(00000000-0000-0000-0000-000000000000)  RequestHandler-Component  12:00:00:000  0.00 milliseconds  
                        │           └── Microsoft.Azure.Cosmos.Handlers.RouterHandler(00000000-0000-0000-0000-000000000000)  RequestHandler-Component  12:00:00:000  0.00 milliseconds  
                        │               └── Microsoft.Azure.Cosmos.Handlers.TransportHandler(00000000-0000-0000-0000-000000000000)  RequestHandler-Component  12:00:00:000  0.00 milliseconds  
                        │                   └── Microsoft.Azure.Documents.ServerStoreModel Transport Request(00000000-0000-0000-0000-000000000000)  Transport-Component  12:00:00:000  0.00 milliseconds  
                        │                           (
                        │                               [Client Side Request Stats]
                        │                               Redacted To Not Change The Baselines From Run To Run
                        │                           )
                        └── Get Cosmos Element Response(00000000-0000-0000-0000-000000000000)  Json-Component  12:00:00:000  0.00 milliseconds  
]]></Text>
      <Json><![CDATA[{
  "Summary": {},
  "name": "ReadManyItemsStreamAsync",
  "id": "00000000-0000-0000-0000-000000000000",
  "start time": "12:00:00:000",
  "duration in milliseconds": 0,
  "data": {
    "Client Configuration": "Redacted To Not Change The Baselines From Run To Run"
  },
  "children": [
    {
      "name": "Execute query for a partitionkeyrange",
      "id": "00000000-0000-0000-0000-000000000000",
      "start time": "12:00:00:000",
      "duration in milliseconds": 0,
      "data": {
        "Query Correlated ActivityId": "Redacted To Not Change The Baselines From Run To Run"
      },
      "children": [
        {
          "name": "Create Query Pipeline",
          "id": "00000000-0000-0000-0000-000000000000",
          "start time": "12:00:00:000",
          "duration in milliseconds": 0,
          "children": [
            {
              "name": "Get Container Properties",
              "id": "00000000-0000-0000-0000-000000000000",
              "start time": "12:00:00:000",
              "duration in milliseconds": 0,
              "children": [
                {
                  "name": "Get Collection Cache",
                  "id": "00000000-0000-0000-0000-000000000000",
                  "start time": "12:00:00:000",
                  "duration in milliseconds": 0
                }
              ]
            },
            {
              "name": "Service Interop Query Plan",
              "id": "00000000-0000-0000-0000-000000000000",
              "start time": "12:00:00:000",
              "duration in milliseconds": 0
            },
            {
              "name": "Get Overlapping Feed Ranges",
              "id": "00000000-0000-0000-0000-000000000000",
              "start time": "12:00:00:000",
              "duration in milliseconds": 0,
              "children": [
                {
                  "name": "Get Partition Key Ranges",
                  "id": "00000000-0000-0000-0000-000000000000",
                  "start time": "12:00:00:000",
                  "duration in milliseconds": 0,
                  "children": [
                    {
                      "name": "Try Get Overlapping Ranges",
                      "id": "00000000-0000-0000-0000-000000000000",
                      "start time": "12:00:00:000",
                      "duration in milliseconds": 0
                    }
                  ]
                }
              ]
            }
          ]
        },
        {
          "name": "MoveNextAsync",
          "id": "00000000-0000-0000-0000-000000000000",
          "start time": "12:00:00:000",
          "duration in milliseconds": 0,
          "children": [
            {
              "name": "Prefetching",
              "id": "00000000-0000-0000-0000-000000000000",
              "start time": "12:00:00:000",
              "duration in milliseconds": 0
            },
            {
              "name": "[05C1CFFFFFFFF8,05C1DFFFFFFFF8) move next",
              "id": "00000000-0000-0000-0000-000000000000",
              "start time": "12:00:00:000",
              "duration in milliseconds": 0,
              "children": [
                {
                  "name": "Prefetch",
                  "id": "00000000-0000-0000-0000-000000000000",
                  "start time": "12:00:00:000",
                  "duration in milliseconds": 0,
                  "children": [
                    {
                      "name": "[05C1CFFFFFFFF8,05C1DFFFFFFFF8) move next",
                      "id": "00000000-0000-0000-0000-000000000000",
                      "start time": "12:00:00:000",
                      "duration in milliseconds": 0,
                      "data": {
                        "Query Metrics": "Redacted To Not Change The Baselines From Run To Run"
                      },
                      "children": [
                        {
                          "name": "Microsoft.Azure.Cosmos.Handlers.RequestInvokerHandler",
                          "id": "00000000-0000-0000-0000-000000000000",
                          "start time": "12:00:00:000",
                          "duration in milliseconds": 0,
                          "children": [
                            {
                              "name": "Get Collection Cache",
                              "id": "00000000-0000-0000-0000-000000000000",
                              "start time": "12:00:00:000",
                              "duration in milliseconds": 0
                            },
                            {
                              "name": "Get Partition Key Range Cache",
                              "id": "00000000-0000-0000-0000-000000000000",
                              "start time": "12:00:00:000",
                              "duration in milliseconds": 0
                            },
                            {
                              "name": "Try Get Overlapping Ranges",
                              "id": "00000000-0000-0000-0000-000000000000",
                              "start time": "12:00:00:000",
                              "duration in milliseconds": 0
                            },
                            {
                              "name": "Microsoft.Azure.Cosmos.Handlers.DiagnosticsHandler",
                              "id": "00000000-0000-0000-0000-000000000000",
                              "start time": "12:00:00:000",
                              "duration in milliseconds": 0,
                              "data": {
                                "System Info": "Redacted To Not Change The Baselines From Run To Run"
                              },
                              "children": [
                                {
                                  "name": "Microsoft.Azure.Cosmos.Handlers.RetryHandler",
                                  "id": "00000000-0000-0000-0000-000000000000",
                                  "start time": "12:00:00:000",
                                  "duration in milliseconds": 0,
                                  "children": [
                                    {
                                      "name": "Microsoft.Azure.Cosmos.Handlers.RouterHandler",
                                      "id": "00000000-0000-0000-0000-000000000000",
                                      "start time": "12:00:00:000",
                                      "duration in milliseconds": 0,
                                      "children": [
                                        {
                                          "name": "Microsoft.Azure.Cosmos.Handlers.TransportHandler",
                                          "id": "00000000-0000-0000-0000-000000000000",
                                          "start time": "12:00:00:000",
                                          "duration in milliseconds": 0,
                                          "children": [
                                            {
                                              "name": "Microsoft.Azure.Documents.ServerStoreModel Transport Request",
                                              "id": "00000000-0000-0000-0000-000000000000",
                                              "start time": "12:00:00:000",
                                              "duration in milliseconds": 0,
                                              "data": {
                                                "Client Side Request Stats": "Redacted To Not Change The Baselines From Run To Run"
                                              }
                                            }
                                          ]
                                        }
                                      ]
                                    }
                                  ]
                                }
                              ]
                            }
                          ]
                        },
                        {
                          "name": "Get Cosmos Element Response",
                          "id": "00000000-0000-0000-0000-000000000000",
                          "start time": "12:00:00:000",
                          "duration in milliseconds": 0
                        }
                      ]
                    }
                  ]
                }
              ]
            }
          ]
        }
      ]
    },
    {
      "name": "Execute query for a partitionkeyrange",
      "id": "00000000-0000-0000-0000-000000000000",
      "start time": "12:00:00:000",
      "duration in milliseconds": 0,
      "data": {
        "Query Correlated ActivityId": "Redacted To Not Change The Baselines From Run To Run"
      },
      "children": [
        {
          "name": "Create Query Pipeline",
          "id": "00000000-0000-0000-0000-000000000000",
          "start time": "12:00:00:000",
          "duration in milliseconds": 0,
          "children": [
            {
              "name": "Get Container Properties",
              "id": "00000000-0000-0000-0000-000000000000",
              "start time": "12:00:00:000",
              "duration in milliseconds": 0,
              "children": [
                {
                  "name": "Get Collection Cache",
                  "id": "00000000-0000-0000-0000-000000000000",
                  "start time": "12:00:00:000",
                  "duration in milliseconds": 0
                }
              ]
            },
            {
              "name": "Service Interop Query Plan",
              "id": "00000000-0000-0000-0000-000000000000",
              "start time": "12:00:00:000",
              "duration in milliseconds": 0
            },
            {
              "name": "Get Overlapping Feed Ranges",
              "id": "00000000-0000-0000-0000-000000000000",
              "start time": "12:00:00:000",
              "duration in milliseconds": 0,
              "children": [
                {
                  "name": "Get Partition Key Ranges",
                  "id": "00000000-0000-0000-0000-000000000000",
                  "start time": "12:00:00:000",
                  "duration in milliseconds": 0,
                  "children": [
                    {
                      "name": "Try Get Overlapping Ranges",
                      "id": "00000000-0000-0000-0000-000000000000",
                      "start time": "12:00:00:000",
                      "duration in milliseconds": 0
                    }
                  ]
                }
              ]
            }
          ]
        },
        {
          "name": "MoveNextAsync",
          "id": "00000000-0000-0000-0000-000000000000",
          "start time": "12:00:00:000",
          "duration in milliseconds": 0,
          "children": [
            {
              "name": "Prefetching",
              "id": "00000000-0000-0000-0000-000000000000",
              "start time": "12:00:00:000",
              "duration in milliseconds": 0
            },
            {
              "name": "[,05C1CFFFFFFFF8) move next",
              "id": "00000000-0000-0000-0000-000000000000",
              "start time": "12:00:00:000",
              "duration in milliseconds": 0,
              "children": [
                {
                  "name": "Prefetch",
                  "id": "00000000-0000-0000-0000-000000000000",
                  "start time": "12:00:00:000",
                  "duration in milliseconds": 0,
                  "children": [
                    {
                      "name": "[,05C1CFFFFFFFF8) move next",
                      "id": "00000000-0000-0000-0000-000000000000",
                      "start time": "12:00:00:000",
                      "duration in milliseconds": 0,
                      "data": {
                        "Query Metrics": "Redacted To Not Change The Baselines From Run To Run"
                      },
                      "children": [
                        {
                          "name": "Microsoft.Azure.Cosmos.Handlers.RequestInvokerHandler",
                          "id": "00000000-0000-0000-0000-000000000000",
                          "start time": "12:00:00:000",
                          "duration in milliseconds": 0,
                          "children": [
                            {
                              "name": "Get Collection Cache",
                              "id": "00000000-0000-0000-0000-000000000000",
                              "start time": "12:00:00:000",
                              "duration in milliseconds": 0
                            },
                            {
                              "name": "Get Partition Key Range Cache",
                              "id": "00000000-0000-0000-0000-000000000000",
                              "start time": "12:00:00:000",
                              "duration in milliseconds": 0
                            },
                            {
                              "name": "Try Get Overlapping Ranges",
                              "id": "00000000-0000-0000-0000-000000000000",
                              "start time": "12:00:00:000",
                              "duration in milliseconds": 0
                            },
                            {
                              "name": "Microsoft.Azure.Cosmos.Handlers.DiagnosticsHandler",
                              "id": "00000000-0000-0000-0000-000000000000",
                              "start time": "12:00:00:000",
                              "duration in milliseconds": 0,
                              "data": {
                                "System Info": "Redacted To Not Change The Baselines From Run To Run"
                              },
                              "children": [
                                {
                                  "name": "Microsoft.Azure.Cosmos.Handlers.RetryHandler",
                                  "id": "00000000-0000-0000-0000-000000000000",
                                  "start time": "12:00:00:000",
                                  "duration in milliseconds": 0,
                                  "children": [
                                    {
                                      "name": "Microsoft.Azure.Cosmos.Handlers.RouterHandler",
                                      "id": "00000000-0000-0000-0000-000000000000",
                                      "start time": "12:00:00:000",
                                      "duration in milliseconds": 0,
                                      "children": [
                                        {
                                          "name": "Microsoft.Azure.Cosmos.Handlers.TransportHandler",
                                          "id": "00000000-0000-0000-0000-000000000000",
                                          "start time": "12:00:00:000",
                                          "duration in milliseconds": 0,
                                          "children": [
                                            {
                                              "name": "Microsoft.Azure.Documents.ServerStoreModel Transport Request",
                                              "id": "00000000-0000-0000-0000-000000000000",
                                              "start time": "12:00:00:000",
                                              "duration in milliseconds": 0,
                                              "data": {
                                                "Client Side Request Stats": "Redacted To Not Change The Baselines From Run To Run"
                                              }
                                            }
                                          ]
                                        }
                                      ]
                                    }
                                  ]
                                }
                              ]
                            }
                          ]
                        },
                        {
                          "name": "Get Cosmos Element Response",
                          "id": "00000000-0000-0000-0000-000000000000",
                          "start time": "12:00:00:000",
                          "duration in milliseconds": 0
                        }
                      ]
                    }
                  ]
                }
              ]
            }
          ]
        }
      ]
    },
    {
      "name": "Execute query for a partitionkeyrange",
      "id": "00000000-0000-0000-0000-000000000000",
      "start time": "12:00:00:000",
      "duration in milliseconds": 0,
      "data": {
        "Query Correlated ActivityId": "Redacted To Not Change The Baselines From Run To Run"
      },
      "children": [
        {
          "name": "Create Query Pipeline",
          "id": "00000000-0000-0000-0000-000000000000",
          "start time": "12:00:00:000",
          "duration in milliseconds": 0,
          "children": [
            {
              "name": "Get Container Properties",
              "id": "00000000-0000-0000-0000-000000000000",
              "start time": "12:00:00:000",
              "duration in milliseconds": 0,
              "children": [
                {
                  "name": "Get Collection Cache",
                  "id": "00000000-0000-0000-0000-000000000000",
                  "start time": "12:00:00:000",
                  "duration in milliseconds": 0
                }
              ]
            },
            {
              "name": "Service Interop Query Plan",
              "id": "00000000-0000-0000-0000-000000000000",
              "start time": "12:00:00:000",
              "duration in milliseconds": 0
            },
            {
              "name": "Get Overlapping Feed Ranges",
              "id": "00000000-0000-0000-0000-000000000000",
              "start time": "12:00:00:000",
              "duration in milliseconds": 0,
              "children": [
                {
                  "name": "Get Partition Key Ranges",
                  "id": "00000000-0000-0000-0000-000000000000",
                  "start time": "12:00:00:000",
                  "duration in milliseconds": 0,
                  "children": [
                    {
                      "name": "Try Get Overlapping Ranges",
                      "id": "00000000-0000-0000-0000-000000000000",
                      "start time": "12:00:00:000",
                      "duration in milliseconds": 0
                    }
                  ]
                }
              ]
            }
          ]
        },
        {
          "name": "MoveNextAsync",
          "id": "00000000-0000-0000-0000-000000000000",
          "start time": "12:00:00:000",
          "duration in milliseconds": 0,
          "children": [
            {
              "name": "Prefetching",
              "id": "00000000-0000-0000-0000-000000000000",
              "start time": "12:00:00:000",
              "duration in milliseconds": 0
            },
            {
              "name": "[05C1E7FFFFFFFA,FF) move next",
              "id": "00000000-0000-0000-0000-000000000000",
              "start time": "12:00:00:000",
              "duration in milliseconds": 0,
              "children": [
                {
                  "name": "Prefetch",
                  "id": "00000000-0000-0000-0000-000000000000",
                  "start time": "12:00:00:000",
                  "duration in milliseconds": 0,
                  "children": [
                    {
                      "name": "[05C1E7FFFFFFFA,FF) move next",
                      "id": "00000000-0000-0000-0000-000000000000",
                      "start time": "12:00:00:000",
                      "duration in milliseconds": 0,
                      "data": {
                        "Query Metrics": "Redacted To Not Change The Baselines From Run To Run"
                      },
                      "children": [
                        {
                          "name": "Microsoft.Azure.Cosmos.Handlers.RequestInvokerHandler",
                          "id": "00000000-0000-0000-0000-000000000000",
                          "start time": "12:00:00:000",
                          "duration in milliseconds": 0,
                          "children": [
                            {
                              "name": "Get Collection Cache",
                              "id": "00000000-0000-0000-0000-000000000000",
                              "start time": "12:00:00:000",
                              "duration in milliseconds": 0
                            },
                            {
                              "name": "Get Partition Key Range Cache",
                              "id": "00000000-0000-0000-0000-000000000000",
                              "start time": "12:00:00:000",
                              "duration in milliseconds": 0
                            },
                            {
                              "name": "Try Get Overlapping Ranges",
                              "id": "00000000-0000-0000-0000-000000000000",
                              "start time": "12:00:00:000",
                              "duration in milliseconds": 0
                            },
                            {
                              "name": "Microsoft.Azure.Cosmos.Handlers.DiagnosticsHandler",
                              "id": "00000000-0000-0000-0000-000000000000",
                              "start time": "12:00:00:000",
                              "duration in milliseconds": 0,
                              "data": {
                                "System Info": "Redacted To Not Change The Baselines From Run To Run"
                              },
                              "children": [
                                {
                                  "name": "Microsoft.Azure.Cosmos.Handlers.RetryHandler",
                                  "id": "00000000-0000-0000-0000-000000000000",
                                  "start time": "12:00:00:000",
                                  "duration in milliseconds": 0,
                                  "children": [
                                    {
                                      "name": "Microsoft.Azure.Cosmos.Handlers.RouterHandler",
                                      "id": "00000000-0000-0000-0000-000000000000",
                                      "start time": "12:00:00:000",
                                      "duration in milliseconds": 0,
                                      "children": [
                                        {
                                          "name": "Microsoft.Azure.Cosmos.Handlers.TransportHandler",
                                          "id": "00000000-0000-0000-0000-000000000000",
                                          "start time": "12:00:00:000",
                                          "duration in milliseconds": 0,
                                          "children": [
                                            {
                                              "name": "Microsoft.Azure.Documents.ServerStoreModel Transport Request",
                                              "id": "00000000-0000-0000-0000-000000000000",
                                              "start time": "12:00:00:000",
                                              "duration in milliseconds": 0,
                                              "data": {
                                                "Client Side Request Stats": "Redacted To Not Change The Baselines From Run To Run"
                                              }
                                            }
                                          ]
                                        }
                                      ]
                                    }
                                  ]
                                }
                              ]
                            }
                          ]
                        },
                        {
                          "name": "Get Cosmos Element Response",
                          "id": "00000000-0000-0000-0000-000000000000",
                          "start time": "12:00:00:000",
                          "duration in milliseconds": 0
                        }
                      ]
                    }
                  ]
                }
              ]
            }
          ]
        }
      ]
    }
  ]
}]]></Json>
    </Output>
  </Result>
  <Result>
    <Input>
      <Description>Read Many Typed Api</Description>
      <Setup><![CDATA[
    FeedResponse<ToDoActivity> feedResponse = await container.ReadManyItemsAsync<ToDoActivity>(itemList);
    ITrace trace = ((CosmosTraceDiagnostics)feedResponse.Diagnostics).Value;
]]></Setup>
    </Input>
    <Output>
      <Text><![CDATA[.
└── ReadManyItemsAsync(00000000-0000-0000-0000-000000000000)  Transport-Component  12:00:00:000  0.00 milliseconds  
    │   (
    │       [Client Configuration]
    │       Redacted To Not Change The Baselines From Run To Run
    │   )
<<<<<<< HEAD
    ├── Execute query for a partitionkeyrange(00000000-0000-0000-0000-000000000000)  Query-Component  MemberName@FilePath:42  12:00:00:000  0.00 milliseconds  
    │   │   (
    │   │       [Query Correlated ActivityId]
    │   │       Redacted To Not Change The Baselines From Run To Run
    │   │   )
    │   ├── Create Query Pipeline(00000000-0000-0000-0000-000000000000)  Query-Component  MemberName@FilePath:42  12:00:00:000  0.00 milliseconds  
    │   │   ├── Get Container Properties(00000000-0000-0000-0000-000000000000)  Transport-Component  MemberName@FilePath:42  12:00:00:000  0.00 milliseconds  
    │   │   │   └── Get Collection Cache(00000000-0000-0000-0000-000000000000)  Routing-Component  MemberName@FilePath:42  12:00:00:000  0.00 milliseconds  
    │   │   ├── Service Interop Query Plan(00000000-0000-0000-0000-000000000000)  Query-Component  MemberName@FilePath:42  12:00:00:000  0.00 milliseconds  
    │   │   └── Get Overlapping Feed Ranges(00000000-0000-0000-0000-000000000000)  Routing-Component  MemberName@FilePath:42  12:00:00:000  0.00 milliseconds  
    │   │       └── Get Partition Key Ranges(00000000-0000-0000-0000-000000000000)  Routing-Component  MemberName@FilePath:42  12:00:00:000  0.00 milliseconds  
    │   │           └── Try Get Overlapping Ranges(00000000-0000-0000-0000-000000000000)  Routing-Component  MemberName@FilePath:42  12:00:00:000  0.00 milliseconds  
    │   └── MoveNextAsync(00000000-0000-0000-0000-000000000000)  Pagination-Component  MemberName@FilePath:42  12:00:00:000  0.00 milliseconds  
    │       ├── Prefetching(00000000-0000-0000-0000-000000000000)  Pagination-Component  MemberName@FilePath:42  12:00:00:000  0.00 milliseconds  
    │       └── [05C1CFFFFFFFF8,05C1DFFFFFFFF8) move next(00000000-0000-0000-0000-000000000000)  Pagination-Component  MemberName@FilePath:42  12:00:00:000  0.00 milliseconds  
    │           └── Prefetch(00000000-0000-0000-0000-000000000000)  Pagination-Component  MemberName@FilePath:42  12:00:00:000  0.00 milliseconds  
    │               └── [05C1CFFFFFFFF8,05C1DFFFFFFFF8) move next(00000000-0000-0000-0000-000000000000)  Pagination-Component  MemberName@FilePath:42  12:00:00:000  0.00 milliseconds  
=======
    ├── Execute query for a partitionkeyrange(00000000-0000-0000-0000-000000000000)  Query-Component  12:00:00:000  0.00 milliseconds  
    │   ├── Create Query Pipeline(00000000-0000-0000-0000-000000000000)  Query-Component  12:00:00:000  0.00 milliseconds  
    │   │   ├── Get Container Properties(00000000-0000-0000-0000-000000000000)  Transport-Component  12:00:00:000  0.00 milliseconds  
    │   │   │   └── Get Collection Cache(00000000-0000-0000-0000-000000000000)  Routing-Component  12:00:00:000  0.00 milliseconds  
    │   │   ├── Service Interop Query Plan(00000000-0000-0000-0000-000000000000)  Query-Component  12:00:00:000  0.00 milliseconds  
    │   │   └── Get Overlapping Feed Ranges(00000000-0000-0000-0000-000000000000)  Routing-Component  12:00:00:000  0.00 milliseconds  
    │   │       └── Get Partition Key Ranges(00000000-0000-0000-0000-000000000000)  Routing-Component  12:00:00:000  0.00 milliseconds  
    │   │           └── Try Get Overlapping Ranges(00000000-0000-0000-0000-000000000000)  Routing-Component  12:00:00:000  0.00 milliseconds  
    │   └── MoveNextAsync(00000000-0000-0000-0000-000000000000)  Pagination-Component  12:00:00:000  0.00 milliseconds  
    │       ├── Prefetching(00000000-0000-0000-0000-000000000000)  Pagination-Component  12:00:00:000  0.00 milliseconds  
    │       └── [05C1CFFFFFFFF8,05C1DFFFFFFFF8) move next(00000000-0000-0000-0000-000000000000)  Pagination-Component  12:00:00:000  0.00 milliseconds  
    │           └── Prefetch(00000000-0000-0000-0000-000000000000)  Pagination-Component  12:00:00:000  0.00 milliseconds  
    │               └── [05C1CFFFFFFFF8,05C1DFFFFFFFF8) move next(00000000-0000-0000-0000-000000000000)  Pagination-Component  12:00:00:000  0.00 milliseconds  
>>>>>>> 85afdec1
    │                   │   (
    │                   │       [Query Metrics]
    │                   │       Redacted To Not Change The Baselines From Run To Run
    │                   │   )
    │                   ├── Microsoft.Azure.Cosmos.Handlers.RequestInvokerHandler(00000000-0000-0000-0000-000000000000)  RequestHandler-Component  12:00:00:000  0.00 milliseconds  
    │                   │   ├── Get Collection Cache(00000000-0000-0000-0000-000000000000)  Routing-Component  12:00:00:000  0.00 milliseconds  
    │                   │   ├── Get Partition Key Range Cache(00000000-0000-0000-0000-000000000000)  Routing-Component  12:00:00:000  0.00 milliseconds  
    │                   │   ├── Try Get Overlapping Ranges(00000000-0000-0000-0000-000000000000)  Routing-Component  12:00:00:000  0.00 milliseconds  
    │                   │   └── Microsoft.Azure.Cosmos.Handlers.DiagnosticsHandler(00000000-0000-0000-0000-000000000000)  RequestHandler-Component  12:00:00:000  0.00 milliseconds  
    │                   │       │   (
    │                   │       │       [System Info]
    │                   │       │       Redacted To Not Change The Baselines From Run To Run
    │                   │       │   )
    │                   │       └── Microsoft.Azure.Cosmos.Handlers.RetryHandler(00000000-0000-0000-0000-000000000000)  RequestHandler-Component  12:00:00:000  0.00 milliseconds  
    │                   │           └── Microsoft.Azure.Cosmos.Handlers.RouterHandler(00000000-0000-0000-0000-000000000000)  RequestHandler-Component  12:00:00:000  0.00 milliseconds  
    │                   │               └── Microsoft.Azure.Cosmos.Handlers.TransportHandler(00000000-0000-0000-0000-000000000000)  RequestHandler-Component  12:00:00:000  0.00 milliseconds  
    │                   │                   └── Microsoft.Azure.Documents.ServerStoreModel Transport Request(00000000-0000-0000-0000-000000000000)  Transport-Component  12:00:00:000  0.00 milliseconds  
    │                   │                           (
    │                   │                               [Client Side Request Stats]
    │                   │                               Redacted To Not Change The Baselines From Run To Run
    │                   │                           )
<<<<<<< HEAD
    │                   └── Get Cosmos Element Response(00000000-0000-0000-0000-000000000000)  Json-Component  MemberName@FilePath:42  12:00:00:000  0.00 milliseconds  
    ├── Execute query for a partitionkeyrange(00000000-0000-0000-0000-000000000000)  Query-Component  MemberName@FilePath:42  12:00:00:000  0.00 milliseconds  
    │   │   (
    │   │       [Query Correlated ActivityId]
    │   │       Redacted To Not Change The Baselines From Run To Run
    │   │   )
    │   ├── Create Query Pipeline(00000000-0000-0000-0000-000000000000)  Query-Component  MemberName@FilePath:42  12:00:00:000  0.00 milliseconds  
    │   │   ├── Get Container Properties(00000000-0000-0000-0000-000000000000)  Transport-Component  MemberName@FilePath:42  12:00:00:000  0.00 milliseconds  
    │   │   │   └── Get Collection Cache(00000000-0000-0000-0000-000000000000)  Routing-Component  MemberName@FilePath:42  12:00:00:000  0.00 milliseconds  
    │   │   ├── Service Interop Query Plan(00000000-0000-0000-0000-000000000000)  Query-Component  MemberName@FilePath:42  12:00:00:000  0.00 milliseconds  
    │   │   └── Get Overlapping Feed Ranges(00000000-0000-0000-0000-000000000000)  Routing-Component  MemberName@FilePath:42  12:00:00:000  0.00 milliseconds  
    │   │       └── Get Partition Key Ranges(00000000-0000-0000-0000-000000000000)  Routing-Component  MemberName@FilePath:42  12:00:00:000  0.00 milliseconds  
    │   │           └── Try Get Overlapping Ranges(00000000-0000-0000-0000-000000000000)  Routing-Component  MemberName@FilePath:42  12:00:00:000  0.00 milliseconds  
    │   └── MoveNextAsync(00000000-0000-0000-0000-000000000000)  Pagination-Component  MemberName@FilePath:42  12:00:00:000  0.00 milliseconds  
    │       ├── Prefetching(00000000-0000-0000-0000-000000000000)  Pagination-Component  MemberName@FilePath:42  12:00:00:000  0.00 milliseconds  
    │       └── [,05C1CFFFFFFFF8) move next(00000000-0000-0000-0000-000000000000)  Pagination-Component  MemberName@FilePath:42  12:00:00:000  0.00 milliseconds  
    │           └── Prefetch(00000000-0000-0000-0000-000000000000)  Pagination-Component  MemberName@FilePath:42  12:00:00:000  0.00 milliseconds  
    │               └── [,05C1CFFFFFFFF8) move next(00000000-0000-0000-0000-000000000000)  Pagination-Component  MemberName@FilePath:42  12:00:00:000  0.00 milliseconds  
=======
    │                   └── Get Cosmos Element Response(00000000-0000-0000-0000-000000000000)  Json-Component  12:00:00:000  0.00 milliseconds  
    ├── Execute query for a partitionkeyrange(00000000-0000-0000-0000-000000000000)  Query-Component  12:00:00:000  0.00 milliseconds  
    │   ├── Create Query Pipeline(00000000-0000-0000-0000-000000000000)  Query-Component  12:00:00:000  0.00 milliseconds  
    │   │   ├── Get Container Properties(00000000-0000-0000-0000-000000000000)  Transport-Component  12:00:00:000  0.00 milliseconds  
    │   │   │   └── Get Collection Cache(00000000-0000-0000-0000-000000000000)  Routing-Component  12:00:00:000  0.00 milliseconds  
    │   │   ├── Service Interop Query Plan(00000000-0000-0000-0000-000000000000)  Query-Component  12:00:00:000  0.00 milliseconds  
    │   │   └── Get Overlapping Feed Ranges(00000000-0000-0000-0000-000000000000)  Routing-Component  12:00:00:000  0.00 milliseconds  
    │   │       └── Get Partition Key Ranges(00000000-0000-0000-0000-000000000000)  Routing-Component  12:00:00:000  0.00 milliseconds  
    │   │           └── Try Get Overlapping Ranges(00000000-0000-0000-0000-000000000000)  Routing-Component  12:00:00:000  0.00 milliseconds  
    │   └── MoveNextAsync(00000000-0000-0000-0000-000000000000)  Pagination-Component  12:00:00:000  0.00 milliseconds  
    │       ├── Prefetching(00000000-0000-0000-0000-000000000000)  Pagination-Component  12:00:00:000  0.00 milliseconds  
    │       └── [,05C1CFFFFFFFF8) move next(00000000-0000-0000-0000-000000000000)  Pagination-Component  12:00:00:000  0.00 milliseconds  
    │           └── Prefetch(00000000-0000-0000-0000-000000000000)  Pagination-Component  12:00:00:000  0.00 milliseconds  
    │               └── [,05C1CFFFFFFFF8) move next(00000000-0000-0000-0000-000000000000)  Pagination-Component  12:00:00:000  0.00 milliseconds  
>>>>>>> 85afdec1
    │                   │   (
    │                   │       [Query Metrics]
    │                   │       Redacted To Not Change The Baselines From Run To Run
    │                   │   )
    │                   ├── Microsoft.Azure.Cosmos.Handlers.RequestInvokerHandler(00000000-0000-0000-0000-000000000000)  RequestHandler-Component  12:00:00:000  0.00 milliseconds  
    │                   │   ├── Get Collection Cache(00000000-0000-0000-0000-000000000000)  Routing-Component  12:00:00:000  0.00 milliseconds  
    │                   │   ├── Get Partition Key Range Cache(00000000-0000-0000-0000-000000000000)  Routing-Component  12:00:00:000  0.00 milliseconds  
    │                   │   ├── Try Get Overlapping Ranges(00000000-0000-0000-0000-000000000000)  Routing-Component  12:00:00:000  0.00 milliseconds  
    │                   │   └── Microsoft.Azure.Cosmos.Handlers.DiagnosticsHandler(00000000-0000-0000-0000-000000000000)  RequestHandler-Component  12:00:00:000  0.00 milliseconds  
    │                   │       │   (
    │                   │       │       [System Info]
    │                   │       │       Redacted To Not Change The Baselines From Run To Run
    │                   │       │   )
    │                   │       └── Microsoft.Azure.Cosmos.Handlers.RetryHandler(00000000-0000-0000-0000-000000000000)  RequestHandler-Component  12:00:00:000  0.00 milliseconds  
    │                   │           └── Microsoft.Azure.Cosmos.Handlers.RouterHandler(00000000-0000-0000-0000-000000000000)  RequestHandler-Component  12:00:00:000  0.00 milliseconds  
    │                   │               └── Microsoft.Azure.Cosmos.Handlers.TransportHandler(00000000-0000-0000-0000-000000000000)  RequestHandler-Component  12:00:00:000  0.00 milliseconds  
    │                   │                   └── Microsoft.Azure.Documents.ServerStoreModel Transport Request(00000000-0000-0000-0000-000000000000)  Transport-Component  12:00:00:000  0.00 milliseconds  
    │                   │                           (
    │                   │                               [Client Side Request Stats]
    │                   │                               Redacted To Not Change The Baselines From Run To Run
    │                   │                           )
<<<<<<< HEAD
    │                   └── Get Cosmos Element Response(00000000-0000-0000-0000-000000000000)  Json-Component  MemberName@FilePath:42  12:00:00:000  0.00 milliseconds  
    └── Execute query for a partitionkeyrange(00000000-0000-0000-0000-000000000000)  Query-Component  MemberName@FilePath:42  12:00:00:000  0.00 milliseconds  
        │   (
        │       [Query Correlated ActivityId]
        │       Redacted To Not Change The Baselines From Run To Run
        │   )
        ├── Create Query Pipeline(00000000-0000-0000-0000-000000000000)  Query-Component  MemberName@FilePath:42  12:00:00:000  0.00 milliseconds  
        │   ├── Get Container Properties(00000000-0000-0000-0000-000000000000)  Transport-Component  MemberName@FilePath:42  12:00:00:000  0.00 milliseconds  
        │   │   └── Get Collection Cache(00000000-0000-0000-0000-000000000000)  Routing-Component  MemberName@FilePath:42  12:00:00:000  0.00 milliseconds  
        │   ├── Service Interop Query Plan(00000000-0000-0000-0000-000000000000)  Query-Component  MemberName@FilePath:42  12:00:00:000  0.00 milliseconds  
        │   └── Get Overlapping Feed Ranges(00000000-0000-0000-0000-000000000000)  Routing-Component  MemberName@FilePath:42  12:00:00:000  0.00 milliseconds  
        │       └── Get Partition Key Ranges(00000000-0000-0000-0000-000000000000)  Routing-Component  MemberName@FilePath:42  12:00:00:000  0.00 milliseconds  
        │           └── Try Get Overlapping Ranges(00000000-0000-0000-0000-000000000000)  Routing-Component  MemberName@FilePath:42  12:00:00:000  0.00 milliseconds  
        └── MoveNextAsync(00000000-0000-0000-0000-000000000000)  Pagination-Component  MemberName@FilePath:42  12:00:00:000  0.00 milliseconds  
            ├── Prefetching(00000000-0000-0000-0000-000000000000)  Pagination-Component  MemberName@FilePath:42  12:00:00:000  0.00 milliseconds  
            └── [05C1E7FFFFFFFA,FF) move next(00000000-0000-0000-0000-000000000000)  Pagination-Component  MemberName@FilePath:42  12:00:00:000  0.00 milliseconds  
                └── Prefetch(00000000-0000-0000-0000-000000000000)  Pagination-Component  MemberName@FilePath:42  12:00:00:000  0.00 milliseconds  
                    └── [05C1E7FFFFFFFA,FF) move next(00000000-0000-0000-0000-000000000000)  Pagination-Component  MemberName@FilePath:42  12:00:00:000  0.00 milliseconds  
=======
    │                   └── Get Cosmos Element Response(00000000-0000-0000-0000-000000000000)  Json-Component  12:00:00:000  0.00 milliseconds  
    └── Execute query for a partitionkeyrange(00000000-0000-0000-0000-000000000000)  Query-Component  12:00:00:000  0.00 milliseconds  
        ├── Create Query Pipeline(00000000-0000-0000-0000-000000000000)  Query-Component  12:00:00:000  0.00 milliseconds  
        │   ├── Get Container Properties(00000000-0000-0000-0000-000000000000)  Transport-Component  12:00:00:000  0.00 milliseconds  
        │   │   └── Get Collection Cache(00000000-0000-0000-0000-000000000000)  Routing-Component  12:00:00:000  0.00 milliseconds  
        │   ├── Service Interop Query Plan(00000000-0000-0000-0000-000000000000)  Query-Component  12:00:00:000  0.00 milliseconds  
        │   └── Get Overlapping Feed Ranges(00000000-0000-0000-0000-000000000000)  Routing-Component  12:00:00:000  0.00 milliseconds  
        │       └── Get Partition Key Ranges(00000000-0000-0000-0000-000000000000)  Routing-Component  12:00:00:000  0.00 milliseconds  
        │           └── Try Get Overlapping Ranges(00000000-0000-0000-0000-000000000000)  Routing-Component  12:00:00:000  0.00 milliseconds  
        └── MoveNextAsync(00000000-0000-0000-0000-000000000000)  Pagination-Component  12:00:00:000  0.00 milliseconds  
            ├── Prefetching(00000000-0000-0000-0000-000000000000)  Pagination-Component  12:00:00:000  0.00 milliseconds  
            └── [05C1E7FFFFFFFA,FF) move next(00000000-0000-0000-0000-000000000000)  Pagination-Component  12:00:00:000  0.00 milliseconds  
                └── Prefetch(00000000-0000-0000-0000-000000000000)  Pagination-Component  12:00:00:000  0.00 milliseconds  
                    └── [05C1E7FFFFFFFA,FF) move next(00000000-0000-0000-0000-000000000000)  Pagination-Component  12:00:00:000  0.00 milliseconds  
>>>>>>> 85afdec1
                        │   (
                        │       [Query Metrics]
                        │       Redacted To Not Change The Baselines From Run To Run
                        │   )
                        ├── Microsoft.Azure.Cosmos.Handlers.RequestInvokerHandler(00000000-0000-0000-0000-000000000000)  RequestHandler-Component  12:00:00:000  0.00 milliseconds  
                        │   ├── Get Collection Cache(00000000-0000-0000-0000-000000000000)  Routing-Component  12:00:00:000  0.00 milliseconds  
                        │   ├── Get Partition Key Range Cache(00000000-0000-0000-0000-000000000000)  Routing-Component  12:00:00:000  0.00 milliseconds  
                        │   ├── Try Get Overlapping Ranges(00000000-0000-0000-0000-000000000000)  Routing-Component  12:00:00:000  0.00 milliseconds  
                        │   └── Microsoft.Azure.Cosmos.Handlers.DiagnosticsHandler(00000000-0000-0000-0000-000000000000)  RequestHandler-Component  12:00:00:000  0.00 milliseconds  
                        │       │   (
                        │       │       [System Info]
                        │       │       Redacted To Not Change The Baselines From Run To Run
                        │       │   )
                        │       └── Microsoft.Azure.Cosmos.Handlers.RetryHandler(00000000-0000-0000-0000-000000000000)  RequestHandler-Component  12:00:00:000  0.00 milliseconds  
                        │           └── Microsoft.Azure.Cosmos.Handlers.RouterHandler(00000000-0000-0000-0000-000000000000)  RequestHandler-Component  12:00:00:000  0.00 milliseconds  
                        │               └── Microsoft.Azure.Cosmos.Handlers.TransportHandler(00000000-0000-0000-0000-000000000000)  RequestHandler-Component  12:00:00:000  0.00 milliseconds  
                        │                   └── Microsoft.Azure.Documents.ServerStoreModel Transport Request(00000000-0000-0000-0000-000000000000)  Transport-Component  12:00:00:000  0.00 milliseconds  
                        │                           (
                        │                               [Client Side Request Stats]
                        │                               Redacted To Not Change The Baselines From Run To Run
                        │                           )
                        └── Get Cosmos Element Response(00000000-0000-0000-0000-000000000000)  Json-Component  12:00:00:000  0.00 milliseconds  
]]></Text>
      <Json><![CDATA[{
  "Summary": {},
  "name": "ReadManyItemsAsync",
  "id": "00000000-0000-0000-0000-000000000000",
  "start time": "12:00:00:000",
  "duration in milliseconds": 0,
  "data": {
    "Client Configuration": "Redacted To Not Change The Baselines From Run To Run"
  },
  "children": [
    {
      "name": "Execute query for a partitionkeyrange",
      "id": "00000000-0000-0000-0000-000000000000",
      "start time": "12:00:00:000",
      "duration in milliseconds": 0,
      "data": {
        "Query Correlated ActivityId": "Redacted To Not Change The Baselines From Run To Run"
      },
      "children": [
        {
          "name": "Create Query Pipeline",
          "id": "00000000-0000-0000-0000-000000000000",
          "start time": "12:00:00:000",
          "duration in milliseconds": 0,
          "children": [
            {
              "name": "Get Container Properties",
              "id": "00000000-0000-0000-0000-000000000000",
              "start time": "12:00:00:000",
              "duration in milliseconds": 0,
              "children": [
                {
                  "name": "Get Collection Cache",
                  "id": "00000000-0000-0000-0000-000000000000",
                  "start time": "12:00:00:000",
                  "duration in milliseconds": 0
                }
              ]
            },
            {
              "name": "Service Interop Query Plan",
              "id": "00000000-0000-0000-0000-000000000000",
              "start time": "12:00:00:000",
              "duration in milliseconds": 0
            },
            {
              "name": "Get Overlapping Feed Ranges",
              "id": "00000000-0000-0000-0000-000000000000",
              "start time": "12:00:00:000",
              "duration in milliseconds": 0,
              "children": [
                {
                  "name": "Get Partition Key Ranges",
                  "id": "00000000-0000-0000-0000-000000000000",
                  "start time": "12:00:00:000",
                  "duration in milliseconds": 0,
                  "children": [
                    {
                      "name": "Try Get Overlapping Ranges",
                      "id": "00000000-0000-0000-0000-000000000000",
                      "start time": "12:00:00:000",
                      "duration in milliseconds": 0
                    }
                  ]
                }
              ]
            }
          ]
        },
        {
          "name": "MoveNextAsync",
          "id": "00000000-0000-0000-0000-000000000000",
          "start time": "12:00:00:000",
          "duration in milliseconds": 0,
          "children": [
            {
              "name": "Prefetching",
              "id": "00000000-0000-0000-0000-000000000000",
              "start time": "12:00:00:000",
              "duration in milliseconds": 0
            },
            {
              "name": "[05C1CFFFFFFFF8,05C1DFFFFFFFF8) move next",
              "id": "00000000-0000-0000-0000-000000000000",
              "start time": "12:00:00:000",
              "duration in milliseconds": 0,
              "children": [
                {
                  "name": "Prefetch",
                  "id": "00000000-0000-0000-0000-000000000000",
                  "start time": "12:00:00:000",
                  "duration in milliseconds": 0,
                  "children": [
                    {
                      "name": "[05C1CFFFFFFFF8,05C1DFFFFFFFF8) move next",
                      "id": "00000000-0000-0000-0000-000000000000",
                      "start time": "12:00:00:000",
                      "duration in milliseconds": 0,
                      "data": {
                        "Query Metrics": "Redacted To Not Change The Baselines From Run To Run"
                      },
                      "children": [
                        {
                          "name": "Microsoft.Azure.Cosmos.Handlers.RequestInvokerHandler",
                          "id": "00000000-0000-0000-0000-000000000000",
                          "start time": "12:00:00:000",
                          "duration in milliseconds": 0,
                          "children": [
                            {
                              "name": "Get Collection Cache",
                              "id": "00000000-0000-0000-0000-000000000000",
                              "start time": "12:00:00:000",
                              "duration in milliseconds": 0
                            },
                            {
                              "name": "Get Partition Key Range Cache",
                              "id": "00000000-0000-0000-0000-000000000000",
                              "start time": "12:00:00:000",
                              "duration in milliseconds": 0
                            },
                            {
                              "name": "Try Get Overlapping Ranges",
                              "id": "00000000-0000-0000-0000-000000000000",
                              "start time": "12:00:00:000",
                              "duration in milliseconds": 0
                            },
                            {
                              "name": "Microsoft.Azure.Cosmos.Handlers.DiagnosticsHandler",
                              "id": "00000000-0000-0000-0000-000000000000",
                              "start time": "12:00:00:000",
                              "duration in milliseconds": 0,
                              "data": {
                                "System Info": "Redacted To Not Change The Baselines From Run To Run"
                              },
                              "children": [
                                {
                                  "name": "Microsoft.Azure.Cosmos.Handlers.RetryHandler",
                                  "id": "00000000-0000-0000-0000-000000000000",
                                  "start time": "12:00:00:000",
                                  "duration in milliseconds": 0,
                                  "children": [
                                    {
                                      "name": "Microsoft.Azure.Cosmos.Handlers.RouterHandler",
                                      "id": "00000000-0000-0000-0000-000000000000",
                                      "start time": "12:00:00:000",
                                      "duration in milliseconds": 0,
                                      "children": [
                                        {
                                          "name": "Microsoft.Azure.Cosmos.Handlers.TransportHandler",
                                          "id": "00000000-0000-0000-0000-000000000000",
                                          "start time": "12:00:00:000",
                                          "duration in milliseconds": 0,
                                          "children": [
                                            {
                                              "name": "Microsoft.Azure.Documents.ServerStoreModel Transport Request",
                                              "id": "00000000-0000-0000-0000-000000000000",
                                              "start time": "12:00:00:000",
                                              "duration in milliseconds": 0,
                                              "data": {
                                                "Client Side Request Stats": "Redacted To Not Change The Baselines From Run To Run"
                                              }
                                            }
                                          ]
                                        }
                                      ]
                                    }
                                  ]
                                }
                              ]
                            }
                          ]
                        },
                        {
                          "name": "Get Cosmos Element Response",
                          "id": "00000000-0000-0000-0000-000000000000",
                          "start time": "12:00:00:000",
                          "duration in milliseconds": 0
                        }
                      ]
                    }
                  ]
                }
              ]
            }
          ]
        }
      ]
    },
    {
      "name": "Execute query for a partitionkeyrange",
      "id": "00000000-0000-0000-0000-000000000000",
      "start time": "12:00:00:000",
      "duration in milliseconds": 0,
      "data": {
        "Query Correlated ActivityId": "Redacted To Not Change The Baselines From Run To Run"
      },
      "children": [
        {
          "name": "Create Query Pipeline",
          "id": "00000000-0000-0000-0000-000000000000",
          "start time": "12:00:00:000",
          "duration in milliseconds": 0,
          "children": [
            {
              "name": "Get Container Properties",
              "id": "00000000-0000-0000-0000-000000000000",
              "start time": "12:00:00:000",
              "duration in milliseconds": 0,
              "children": [
                {
                  "name": "Get Collection Cache",
                  "id": "00000000-0000-0000-0000-000000000000",
                  "start time": "12:00:00:000",
                  "duration in milliseconds": 0
                }
              ]
            },
            {
              "name": "Service Interop Query Plan",
              "id": "00000000-0000-0000-0000-000000000000",
              "start time": "12:00:00:000",
              "duration in milliseconds": 0
            },
            {
              "name": "Get Overlapping Feed Ranges",
              "id": "00000000-0000-0000-0000-000000000000",
              "start time": "12:00:00:000",
              "duration in milliseconds": 0,
              "children": [
                {
                  "name": "Get Partition Key Ranges",
                  "id": "00000000-0000-0000-0000-000000000000",
                  "start time": "12:00:00:000",
                  "duration in milliseconds": 0,
                  "children": [
                    {
                      "name": "Try Get Overlapping Ranges",
                      "id": "00000000-0000-0000-0000-000000000000",
                      "start time": "12:00:00:000",
                      "duration in milliseconds": 0
                    }
                  ]
                }
              ]
            }
          ]
        },
        {
          "name": "MoveNextAsync",
          "id": "00000000-0000-0000-0000-000000000000",
          "start time": "12:00:00:000",
          "duration in milliseconds": 0,
          "children": [
            {
              "name": "Prefetching",
              "id": "00000000-0000-0000-0000-000000000000",
              "start time": "12:00:00:000",
              "duration in milliseconds": 0
            },
            {
              "name": "[,05C1CFFFFFFFF8) move next",
              "id": "00000000-0000-0000-0000-000000000000",
              "start time": "12:00:00:000",
              "duration in milliseconds": 0,
              "children": [
                {
                  "name": "Prefetch",
                  "id": "00000000-0000-0000-0000-000000000000",
                  "start time": "12:00:00:000",
                  "duration in milliseconds": 0,
                  "children": [
                    {
                      "name": "[,05C1CFFFFFFFF8) move next",
                      "id": "00000000-0000-0000-0000-000000000000",
                      "start time": "12:00:00:000",
                      "duration in milliseconds": 0,
                      "data": {
                        "Query Metrics": "Redacted To Not Change The Baselines From Run To Run"
                      },
                      "children": [
                        {
                          "name": "Microsoft.Azure.Cosmos.Handlers.RequestInvokerHandler",
                          "id": "00000000-0000-0000-0000-000000000000",
                          "start time": "12:00:00:000",
                          "duration in milliseconds": 0,
                          "children": [
                            {
                              "name": "Get Collection Cache",
                              "id": "00000000-0000-0000-0000-000000000000",
                              "start time": "12:00:00:000",
                              "duration in milliseconds": 0
                            },
                            {
                              "name": "Get Partition Key Range Cache",
                              "id": "00000000-0000-0000-0000-000000000000",
                              "start time": "12:00:00:000",
                              "duration in milliseconds": 0
                            },
                            {
                              "name": "Try Get Overlapping Ranges",
                              "id": "00000000-0000-0000-0000-000000000000",
                              "start time": "12:00:00:000",
                              "duration in milliseconds": 0
                            },
                            {
                              "name": "Microsoft.Azure.Cosmos.Handlers.DiagnosticsHandler",
                              "id": "00000000-0000-0000-0000-000000000000",
                              "start time": "12:00:00:000",
                              "duration in milliseconds": 0,
                              "data": {
                                "System Info": "Redacted To Not Change The Baselines From Run To Run"
                              },
                              "children": [
                                {
                                  "name": "Microsoft.Azure.Cosmos.Handlers.RetryHandler",
                                  "id": "00000000-0000-0000-0000-000000000000",
                                  "start time": "12:00:00:000",
                                  "duration in milliseconds": 0,
                                  "children": [
                                    {
                                      "name": "Microsoft.Azure.Cosmos.Handlers.RouterHandler",
                                      "id": "00000000-0000-0000-0000-000000000000",
                                      "start time": "12:00:00:000",
                                      "duration in milliseconds": 0,
                                      "children": [
                                        {
                                          "name": "Microsoft.Azure.Cosmos.Handlers.TransportHandler",
                                          "id": "00000000-0000-0000-0000-000000000000",
                                          "start time": "12:00:00:000",
                                          "duration in milliseconds": 0,
                                          "children": [
                                            {
                                              "name": "Microsoft.Azure.Documents.ServerStoreModel Transport Request",
                                              "id": "00000000-0000-0000-0000-000000000000",
                                              "start time": "12:00:00:000",
                                              "duration in milliseconds": 0,
                                              "data": {
                                                "Client Side Request Stats": "Redacted To Not Change The Baselines From Run To Run"
                                              }
                                            }
                                          ]
                                        }
                                      ]
                                    }
                                  ]
                                }
                              ]
                            }
                          ]
                        },
                        {
                          "name": "Get Cosmos Element Response",
                          "id": "00000000-0000-0000-0000-000000000000",
                          "start time": "12:00:00:000",
                          "duration in milliseconds": 0
                        }
                      ]
                    }
                  ]
                }
              ]
            }
          ]
        }
      ]
    },
    {
      "name": "Execute query for a partitionkeyrange",
      "id": "00000000-0000-0000-0000-000000000000",
      "start time": "12:00:00:000",
      "duration in milliseconds": 0,
      "data": {
        "Query Correlated ActivityId": "Redacted To Not Change The Baselines From Run To Run"
      },
      "children": [
        {
          "name": "Create Query Pipeline",
          "id": "00000000-0000-0000-0000-000000000000",
          "start time": "12:00:00:000",
          "duration in milliseconds": 0,
          "children": [
            {
              "name": "Get Container Properties",
              "id": "00000000-0000-0000-0000-000000000000",
              "start time": "12:00:00:000",
              "duration in milliseconds": 0,
              "children": [
                {
                  "name": "Get Collection Cache",
                  "id": "00000000-0000-0000-0000-000000000000",
                  "start time": "12:00:00:000",
                  "duration in milliseconds": 0
                }
              ]
            },
            {
              "name": "Service Interop Query Plan",
              "id": "00000000-0000-0000-0000-000000000000",
              "start time": "12:00:00:000",
              "duration in milliseconds": 0
            },
            {
              "name": "Get Overlapping Feed Ranges",
              "id": "00000000-0000-0000-0000-000000000000",
              "start time": "12:00:00:000",
              "duration in milliseconds": 0,
              "children": [
                {
                  "name": "Get Partition Key Ranges",
                  "id": "00000000-0000-0000-0000-000000000000",
                  "start time": "12:00:00:000",
                  "duration in milliseconds": 0,
                  "children": [
                    {
                      "name": "Try Get Overlapping Ranges",
                      "id": "00000000-0000-0000-0000-000000000000",
                      "start time": "12:00:00:000",
                      "duration in milliseconds": 0
                    }
                  ]
                }
              ]
            }
          ]
        },
        {
          "name": "MoveNextAsync",
          "id": "00000000-0000-0000-0000-000000000000",
          "start time": "12:00:00:000",
          "duration in milliseconds": 0,
          "children": [
            {
              "name": "Prefetching",
              "id": "00000000-0000-0000-0000-000000000000",
              "start time": "12:00:00:000",
              "duration in milliseconds": 0
            },
            {
              "name": "[05C1E7FFFFFFFA,FF) move next",
              "id": "00000000-0000-0000-0000-000000000000",
              "start time": "12:00:00:000",
              "duration in milliseconds": 0,
              "children": [
                {
                  "name": "Prefetch",
                  "id": "00000000-0000-0000-0000-000000000000",
                  "start time": "12:00:00:000",
                  "duration in milliseconds": 0,
                  "children": [
                    {
                      "name": "[05C1E7FFFFFFFA,FF) move next",
                      "id": "00000000-0000-0000-0000-000000000000",
                      "start time": "12:00:00:000",
                      "duration in milliseconds": 0,
                      "data": {
                        "Query Metrics": "Redacted To Not Change The Baselines From Run To Run"
                      },
                      "children": [
                        {
                          "name": "Microsoft.Azure.Cosmos.Handlers.RequestInvokerHandler",
                          "id": "00000000-0000-0000-0000-000000000000",
                          "start time": "12:00:00:000",
                          "duration in milliseconds": 0,
                          "children": [
                            {
                              "name": "Get Collection Cache",
                              "id": "00000000-0000-0000-0000-000000000000",
                              "start time": "12:00:00:000",
                              "duration in milliseconds": 0
                            },
                            {
                              "name": "Get Partition Key Range Cache",
                              "id": "00000000-0000-0000-0000-000000000000",
                              "start time": "12:00:00:000",
                              "duration in milliseconds": 0
                            },
                            {
                              "name": "Try Get Overlapping Ranges",
                              "id": "00000000-0000-0000-0000-000000000000",
                              "start time": "12:00:00:000",
                              "duration in milliseconds": 0
                            },
                            {
                              "name": "Microsoft.Azure.Cosmos.Handlers.DiagnosticsHandler",
                              "id": "00000000-0000-0000-0000-000000000000",
                              "start time": "12:00:00:000",
                              "duration in milliseconds": 0,
                              "data": {
                                "System Info": "Redacted To Not Change The Baselines From Run To Run"
                              },
                              "children": [
                                {
                                  "name": "Microsoft.Azure.Cosmos.Handlers.RetryHandler",
                                  "id": "00000000-0000-0000-0000-000000000000",
                                  "start time": "12:00:00:000",
                                  "duration in milliseconds": 0,
                                  "children": [
                                    {
                                      "name": "Microsoft.Azure.Cosmos.Handlers.RouterHandler",
                                      "id": "00000000-0000-0000-0000-000000000000",
                                      "start time": "12:00:00:000",
                                      "duration in milliseconds": 0,
                                      "children": [
                                        {
                                          "name": "Microsoft.Azure.Cosmos.Handlers.TransportHandler",
                                          "id": "00000000-0000-0000-0000-000000000000",
                                          "start time": "12:00:00:000",
                                          "duration in milliseconds": 0,
                                          "children": [
                                            {
                                              "name": "Microsoft.Azure.Documents.ServerStoreModel Transport Request",
                                              "id": "00000000-0000-0000-0000-000000000000",
                                              "start time": "12:00:00:000",
                                              "duration in milliseconds": 0,
                                              "data": {
                                                "Client Side Request Stats": "Redacted To Not Change The Baselines From Run To Run"
                                              }
                                            }
                                          ]
                                        }
                                      ]
                                    }
                                  ]
                                }
                              ]
                            }
                          ]
                        },
                        {
                          "name": "Get Cosmos Element Response",
                          "id": "00000000-0000-0000-0000-000000000000",
                          "start time": "12:00:00:000",
                          "duration in milliseconds": 0
                        }
                      ]
                    }
                  ]
                }
              ]
            }
          ]
        }
      ]
    }
  ]
}]]></Json>
    </Output>
  </Result>
</Results><|MERGE_RESOLUTION|>--- conflicted
+++ resolved
@@ -17,25 +17,6 @@
     │       [Client Configuration]
     │       Redacted To Not Change The Baselines From Run To Run
     │   )
-<<<<<<< HEAD
-    ├── Execute query for a partitionkeyrange(00000000-0000-0000-0000-000000000000)  Query-Component  MemberName@FilePath:42  12:00:00:000  0.00 milliseconds  
-    │   │   (
-    │   │       [Query Correlated ActivityId]
-    │   │       Redacted To Not Change The Baselines From Run To Run
-    │   │   )
-    │   ├── Create Query Pipeline(00000000-0000-0000-0000-000000000000)  Query-Component  MemberName@FilePath:42  12:00:00:000  0.00 milliseconds  
-    │   │   ├── Get Container Properties(00000000-0000-0000-0000-000000000000)  Transport-Component  MemberName@FilePath:42  12:00:00:000  0.00 milliseconds  
-    │   │   │   └── Get Collection Cache(00000000-0000-0000-0000-000000000000)  Routing-Component  MemberName@FilePath:42  12:00:00:000  0.00 milliseconds  
-    │   │   ├── Service Interop Query Plan(00000000-0000-0000-0000-000000000000)  Query-Component  MemberName@FilePath:42  12:00:00:000  0.00 milliseconds  
-    │   │   └── Get Overlapping Feed Ranges(00000000-0000-0000-0000-000000000000)  Routing-Component  MemberName@FilePath:42  12:00:00:000  0.00 milliseconds  
-    │   │       └── Get Partition Key Ranges(00000000-0000-0000-0000-000000000000)  Routing-Component  MemberName@FilePath:42  12:00:00:000  0.00 milliseconds  
-    │   │           └── Try Get Overlapping Ranges(00000000-0000-0000-0000-000000000000)  Routing-Component  MemberName@FilePath:42  12:00:00:000  0.00 milliseconds  
-    │   └── MoveNextAsync(00000000-0000-0000-0000-000000000000)  Pagination-Component  MemberName@FilePath:42  12:00:00:000  0.00 milliseconds  
-    │       ├── Prefetching(00000000-0000-0000-0000-000000000000)  Pagination-Component  MemberName@FilePath:42  12:00:00:000  0.00 milliseconds  
-    │       └── [05C1CFFFFFFFF8,05C1DFFFFFFFF8) move next(00000000-0000-0000-0000-000000000000)  Pagination-Component  MemberName@FilePath:42  12:00:00:000  0.00 milliseconds  
-    │           └── Prefetch(00000000-0000-0000-0000-000000000000)  Pagination-Component  MemberName@FilePath:42  12:00:00:000  0.00 milliseconds  
-    │               └── [05C1CFFFFFFFF8,05C1DFFFFFFFF8) move next(00000000-0000-0000-0000-000000000000)  Pagination-Component  MemberName@FilePath:42  12:00:00:000  0.00 milliseconds  
-=======
     ├── Execute query for a partitionkeyrange(00000000-0000-0000-0000-000000000000)  Query-Component  12:00:00:000  0.00 milliseconds  
     │   ├── Create Query Pipeline(00000000-0000-0000-0000-000000000000)  Query-Component  12:00:00:000  0.00 milliseconds  
     │   │   ├── Get Container Properties(00000000-0000-0000-0000-000000000000)  Transport-Component  12:00:00:000  0.00 milliseconds  
@@ -49,7 +30,6 @@
     │       └── [05C1CFFFFFFFF8,05C1DFFFFFFFF8) move next(00000000-0000-0000-0000-000000000000)  Pagination-Component  12:00:00:000  0.00 milliseconds  
     │           └── Prefetch(00000000-0000-0000-0000-000000000000)  Pagination-Component  12:00:00:000  0.00 milliseconds  
     │               └── [05C1CFFFFFFFF8,05C1DFFFFFFFF8) move next(00000000-0000-0000-0000-000000000000)  Pagination-Component  12:00:00:000  0.00 milliseconds  
->>>>>>> 85afdec1
     │                   │   (
     │                   │       [Query Metrics]
     │                   │       Redacted To Not Change The Baselines From Run To Run
@@ -71,26 +51,6 @@
     │                   │                               [Client Side Request Stats]
     │                   │                               Redacted To Not Change The Baselines From Run To Run
     │                   │                           )
-<<<<<<< HEAD
-    │                   └── Get Cosmos Element Response(00000000-0000-0000-0000-000000000000)  Json-Component  MemberName@FilePath:42  12:00:00:000  0.00 milliseconds  
-    ├── Execute query for a partitionkeyrange(00000000-0000-0000-0000-000000000000)  Query-Component  MemberName@FilePath:42  12:00:00:000  0.00 milliseconds  
-    │   │   (
-    │   │       [Query Correlated ActivityId]
-    │   │       Redacted To Not Change The Baselines From Run To Run
-    │   │   )
-    │   ├── Create Query Pipeline(00000000-0000-0000-0000-000000000000)  Query-Component  MemberName@FilePath:42  12:00:00:000  0.00 milliseconds  
-    │   │   ├── Get Container Properties(00000000-0000-0000-0000-000000000000)  Transport-Component  MemberName@FilePath:42  12:00:00:000  0.00 milliseconds  
-    │   │   │   └── Get Collection Cache(00000000-0000-0000-0000-000000000000)  Routing-Component  MemberName@FilePath:42  12:00:00:000  0.00 milliseconds  
-    │   │   ├── Service Interop Query Plan(00000000-0000-0000-0000-000000000000)  Query-Component  MemberName@FilePath:42  12:00:00:000  0.00 milliseconds  
-    │   │   └── Get Overlapping Feed Ranges(00000000-0000-0000-0000-000000000000)  Routing-Component  MemberName@FilePath:42  12:00:00:000  0.00 milliseconds  
-    │   │       └── Get Partition Key Ranges(00000000-0000-0000-0000-000000000000)  Routing-Component  MemberName@FilePath:42  12:00:00:000  0.00 milliseconds  
-    │   │           └── Try Get Overlapping Ranges(00000000-0000-0000-0000-000000000000)  Routing-Component  MemberName@FilePath:42  12:00:00:000  0.00 milliseconds  
-    │   └── MoveNextAsync(00000000-0000-0000-0000-000000000000)  Pagination-Component  MemberName@FilePath:42  12:00:00:000  0.00 milliseconds  
-    │       ├── Prefetching(00000000-0000-0000-0000-000000000000)  Pagination-Component  MemberName@FilePath:42  12:00:00:000  0.00 milliseconds  
-    │       └── [,05C1CFFFFFFFF8) move next(00000000-0000-0000-0000-000000000000)  Pagination-Component  MemberName@FilePath:42  12:00:00:000  0.00 milliseconds  
-    │           └── Prefetch(00000000-0000-0000-0000-000000000000)  Pagination-Component  MemberName@FilePath:42  12:00:00:000  0.00 milliseconds  
-    │               └── [,05C1CFFFFFFFF8) move next(00000000-0000-0000-0000-000000000000)  Pagination-Component  MemberName@FilePath:42  12:00:00:000  0.00 milliseconds  
-=======
     │                   └── Get Cosmos Element Response(00000000-0000-0000-0000-000000000000)  Json-Component  12:00:00:000  0.00 milliseconds  
     ├── Execute query for a partitionkeyrange(00000000-0000-0000-0000-000000000000)  Query-Component  12:00:00:000  0.00 milliseconds  
     │   ├── Create Query Pipeline(00000000-0000-0000-0000-000000000000)  Query-Component  12:00:00:000  0.00 milliseconds  
@@ -105,7 +65,6 @@
     │       └── [,05C1CFFFFFFFF8) move next(00000000-0000-0000-0000-000000000000)  Pagination-Component  12:00:00:000  0.00 milliseconds  
     │           └── Prefetch(00000000-0000-0000-0000-000000000000)  Pagination-Component  12:00:00:000  0.00 milliseconds  
     │               └── [,05C1CFFFFFFFF8) move next(00000000-0000-0000-0000-000000000000)  Pagination-Component  12:00:00:000  0.00 milliseconds  
->>>>>>> 85afdec1
     │                   │   (
     │                   │       [Query Metrics]
     │                   │       Redacted To Not Change The Baselines From Run To Run
@@ -127,26 +86,6 @@
     │                   │                               [Client Side Request Stats]
     │                   │                               Redacted To Not Change The Baselines From Run To Run
     │                   │                           )
-<<<<<<< HEAD
-    │                   └── Get Cosmos Element Response(00000000-0000-0000-0000-000000000000)  Json-Component  MemberName@FilePath:42  12:00:00:000  0.00 milliseconds  
-    └── Execute query for a partitionkeyrange(00000000-0000-0000-0000-000000000000)  Query-Component  MemberName@FilePath:42  12:00:00:000  0.00 milliseconds  
-        │   (
-        │       [Query Correlated ActivityId]
-        │       Redacted To Not Change The Baselines From Run To Run
-        │   )
-        ├── Create Query Pipeline(00000000-0000-0000-0000-000000000000)  Query-Component  MemberName@FilePath:42  12:00:00:000  0.00 milliseconds  
-        │   ├── Get Container Properties(00000000-0000-0000-0000-000000000000)  Transport-Component  MemberName@FilePath:42  12:00:00:000  0.00 milliseconds  
-        │   │   └── Get Collection Cache(00000000-0000-0000-0000-000000000000)  Routing-Component  MemberName@FilePath:42  12:00:00:000  0.00 milliseconds  
-        │   ├── Service Interop Query Plan(00000000-0000-0000-0000-000000000000)  Query-Component  MemberName@FilePath:42  12:00:00:000  0.00 milliseconds  
-        │   └── Get Overlapping Feed Ranges(00000000-0000-0000-0000-000000000000)  Routing-Component  MemberName@FilePath:42  12:00:00:000  0.00 milliseconds  
-        │       └── Get Partition Key Ranges(00000000-0000-0000-0000-000000000000)  Routing-Component  MemberName@FilePath:42  12:00:00:000  0.00 milliseconds  
-        │           └── Try Get Overlapping Ranges(00000000-0000-0000-0000-000000000000)  Routing-Component  MemberName@FilePath:42  12:00:00:000  0.00 milliseconds  
-        └── MoveNextAsync(00000000-0000-0000-0000-000000000000)  Pagination-Component  MemberName@FilePath:42  12:00:00:000  0.00 milliseconds  
-            ├── Prefetching(00000000-0000-0000-0000-000000000000)  Pagination-Component  MemberName@FilePath:42  12:00:00:000  0.00 milliseconds  
-            └── [05C1E7FFFFFFFA,FF) move next(00000000-0000-0000-0000-000000000000)  Pagination-Component  MemberName@FilePath:42  12:00:00:000  0.00 milliseconds  
-                └── Prefetch(00000000-0000-0000-0000-000000000000)  Pagination-Component  MemberName@FilePath:42  12:00:00:000  0.00 milliseconds  
-                    └── [05C1E7FFFFFFFA,FF) move next(00000000-0000-0000-0000-000000000000)  Pagination-Component  MemberName@FilePath:42  12:00:00:000  0.00 milliseconds  
-=======
     │                   └── Get Cosmos Element Response(00000000-0000-0000-0000-000000000000)  Json-Component  12:00:00:000  0.00 milliseconds  
     └── Execute query for a partitionkeyrange(00000000-0000-0000-0000-000000000000)  Query-Component  12:00:00:000  0.00 milliseconds  
         ├── Create Query Pipeline(00000000-0000-0000-0000-000000000000)  Query-Component  12:00:00:000  0.00 milliseconds  
@@ -161,7 +100,6 @@
             └── [05C1E7FFFFFFFA,FF) move next(00000000-0000-0000-0000-000000000000)  Pagination-Component  12:00:00:000  0.00 milliseconds  
                 └── Prefetch(00000000-0000-0000-0000-000000000000)  Pagination-Component  12:00:00:000  0.00 milliseconds  
                     └── [05C1E7FFFFFFFA,FF) move next(00000000-0000-0000-0000-000000000000)  Pagination-Component  12:00:00:000  0.00 milliseconds  
->>>>>>> 85afdec1
                         │   (
                         │       [Query Metrics]
                         │       Redacted To Not Change The Baselines From Run To Run
@@ -200,9 +138,6 @@
       "id": "00000000-0000-0000-0000-000000000000",
       "start time": "12:00:00:000",
       "duration in milliseconds": 0,
-      "data": {
-        "Query Correlated ActivityId": "Redacted To Not Change The Baselines From Run To Run"
-      },
       "children": [
         {
           "name": "Create Query Pipeline",
@@ -378,9 +313,6 @@
       "id": "00000000-0000-0000-0000-000000000000",
       "start time": "12:00:00:000",
       "duration in milliseconds": 0,
-      "data": {
-        "Query Correlated ActivityId": "Redacted To Not Change The Baselines From Run To Run"
-      },
       "children": [
         {
           "name": "Create Query Pipeline",
@@ -556,9 +488,6 @@
       "id": "00000000-0000-0000-0000-000000000000",
       "start time": "12:00:00:000",
       "duration in milliseconds": 0,
-      "data": {
-        "Query Correlated ActivityId": "Redacted To Not Change The Baselines From Run To Run"
-      },
       "children": [
         {
           "name": "Create Query Pipeline",
@@ -748,25 +677,6 @@
     │       [Client Configuration]
     │       Redacted To Not Change The Baselines From Run To Run
     │   )
-<<<<<<< HEAD
-    ├── Execute query for a partitionkeyrange(00000000-0000-0000-0000-000000000000)  Query-Component  MemberName@FilePath:42  12:00:00:000  0.00 milliseconds  
-    │   │   (
-    │   │       [Query Correlated ActivityId]
-    │   │       Redacted To Not Change The Baselines From Run To Run
-    │   │   )
-    │   ├── Create Query Pipeline(00000000-0000-0000-0000-000000000000)  Query-Component  MemberName@FilePath:42  12:00:00:000  0.00 milliseconds  
-    │   │   ├── Get Container Properties(00000000-0000-0000-0000-000000000000)  Transport-Component  MemberName@FilePath:42  12:00:00:000  0.00 milliseconds  
-    │   │   │   └── Get Collection Cache(00000000-0000-0000-0000-000000000000)  Routing-Component  MemberName@FilePath:42  12:00:00:000  0.00 milliseconds  
-    │   │   ├── Service Interop Query Plan(00000000-0000-0000-0000-000000000000)  Query-Component  MemberName@FilePath:42  12:00:00:000  0.00 milliseconds  
-    │   │   └── Get Overlapping Feed Ranges(00000000-0000-0000-0000-000000000000)  Routing-Component  MemberName@FilePath:42  12:00:00:000  0.00 milliseconds  
-    │   │       └── Get Partition Key Ranges(00000000-0000-0000-0000-000000000000)  Routing-Component  MemberName@FilePath:42  12:00:00:000  0.00 milliseconds  
-    │   │           └── Try Get Overlapping Ranges(00000000-0000-0000-0000-000000000000)  Routing-Component  MemberName@FilePath:42  12:00:00:000  0.00 milliseconds  
-    │   └── MoveNextAsync(00000000-0000-0000-0000-000000000000)  Pagination-Component  MemberName@FilePath:42  12:00:00:000  0.00 milliseconds  
-    │       ├── Prefetching(00000000-0000-0000-0000-000000000000)  Pagination-Component  MemberName@FilePath:42  12:00:00:000  0.00 milliseconds  
-    │       └── [05C1CFFFFFFFF8,05C1DFFFFFFFF8) move next(00000000-0000-0000-0000-000000000000)  Pagination-Component  MemberName@FilePath:42  12:00:00:000  0.00 milliseconds  
-    │           └── Prefetch(00000000-0000-0000-0000-000000000000)  Pagination-Component  MemberName@FilePath:42  12:00:00:000  0.00 milliseconds  
-    │               └── [05C1CFFFFFFFF8,05C1DFFFFFFFF8) move next(00000000-0000-0000-0000-000000000000)  Pagination-Component  MemberName@FilePath:42  12:00:00:000  0.00 milliseconds  
-=======
     ├── Execute query for a partitionkeyrange(00000000-0000-0000-0000-000000000000)  Query-Component  12:00:00:000  0.00 milliseconds  
     │   ├── Create Query Pipeline(00000000-0000-0000-0000-000000000000)  Query-Component  12:00:00:000  0.00 milliseconds  
     │   │   ├── Get Container Properties(00000000-0000-0000-0000-000000000000)  Transport-Component  12:00:00:000  0.00 milliseconds  
@@ -780,7 +690,6 @@
     │       └── [05C1CFFFFFFFF8,05C1DFFFFFFFF8) move next(00000000-0000-0000-0000-000000000000)  Pagination-Component  12:00:00:000  0.00 milliseconds  
     │           └── Prefetch(00000000-0000-0000-0000-000000000000)  Pagination-Component  12:00:00:000  0.00 milliseconds  
     │               └── [05C1CFFFFFFFF8,05C1DFFFFFFFF8) move next(00000000-0000-0000-0000-000000000000)  Pagination-Component  12:00:00:000  0.00 milliseconds  
->>>>>>> 85afdec1
     │                   │   (
     │                   │       [Query Metrics]
     │                   │       Redacted To Not Change The Baselines From Run To Run
@@ -802,26 +711,6 @@
     │                   │                               [Client Side Request Stats]
     │                   │                               Redacted To Not Change The Baselines From Run To Run
     │                   │                           )
-<<<<<<< HEAD
-    │                   └── Get Cosmos Element Response(00000000-0000-0000-0000-000000000000)  Json-Component  MemberName@FilePath:42  12:00:00:000  0.00 milliseconds  
-    ├── Execute query for a partitionkeyrange(00000000-0000-0000-0000-000000000000)  Query-Component  MemberName@FilePath:42  12:00:00:000  0.00 milliseconds  
-    │   │   (
-    │   │       [Query Correlated ActivityId]
-    │   │       Redacted To Not Change The Baselines From Run To Run
-    │   │   )
-    │   ├── Create Query Pipeline(00000000-0000-0000-0000-000000000000)  Query-Component  MemberName@FilePath:42  12:00:00:000  0.00 milliseconds  
-    │   │   ├── Get Container Properties(00000000-0000-0000-0000-000000000000)  Transport-Component  MemberName@FilePath:42  12:00:00:000  0.00 milliseconds  
-    │   │   │   └── Get Collection Cache(00000000-0000-0000-0000-000000000000)  Routing-Component  MemberName@FilePath:42  12:00:00:000  0.00 milliseconds  
-    │   │   ├── Service Interop Query Plan(00000000-0000-0000-0000-000000000000)  Query-Component  MemberName@FilePath:42  12:00:00:000  0.00 milliseconds  
-    │   │   └── Get Overlapping Feed Ranges(00000000-0000-0000-0000-000000000000)  Routing-Component  MemberName@FilePath:42  12:00:00:000  0.00 milliseconds  
-    │   │       └── Get Partition Key Ranges(00000000-0000-0000-0000-000000000000)  Routing-Component  MemberName@FilePath:42  12:00:00:000  0.00 milliseconds  
-    │   │           └── Try Get Overlapping Ranges(00000000-0000-0000-0000-000000000000)  Routing-Component  MemberName@FilePath:42  12:00:00:000  0.00 milliseconds  
-    │   └── MoveNextAsync(00000000-0000-0000-0000-000000000000)  Pagination-Component  MemberName@FilePath:42  12:00:00:000  0.00 milliseconds  
-    │       ├── Prefetching(00000000-0000-0000-0000-000000000000)  Pagination-Component  MemberName@FilePath:42  12:00:00:000  0.00 milliseconds  
-    │       └── [,05C1CFFFFFFFF8) move next(00000000-0000-0000-0000-000000000000)  Pagination-Component  MemberName@FilePath:42  12:00:00:000  0.00 milliseconds  
-    │           └── Prefetch(00000000-0000-0000-0000-000000000000)  Pagination-Component  MemberName@FilePath:42  12:00:00:000  0.00 milliseconds  
-    │               └── [,05C1CFFFFFFFF8) move next(00000000-0000-0000-0000-000000000000)  Pagination-Component  MemberName@FilePath:42  12:00:00:000  0.00 milliseconds  
-=======
     │                   └── Get Cosmos Element Response(00000000-0000-0000-0000-000000000000)  Json-Component  12:00:00:000  0.00 milliseconds  
     ├── Execute query for a partitionkeyrange(00000000-0000-0000-0000-000000000000)  Query-Component  12:00:00:000  0.00 milliseconds  
     │   ├── Create Query Pipeline(00000000-0000-0000-0000-000000000000)  Query-Component  12:00:00:000  0.00 milliseconds  
@@ -836,7 +725,6 @@
     │       └── [,05C1CFFFFFFFF8) move next(00000000-0000-0000-0000-000000000000)  Pagination-Component  12:00:00:000  0.00 milliseconds  
     │           └── Prefetch(00000000-0000-0000-0000-000000000000)  Pagination-Component  12:00:00:000  0.00 milliseconds  
     │               └── [,05C1CFFFFFFFF8) move next(00000000-0000-0000-0000-000000000000)  Pagination-Component  12:00:00:000  0.00 milliseconds  
->>>>>>> 85afdec1
     │                   │   (
     │                   │       [Query Metrics]
     │                   │       Redacted To Not Change The Baselines From Run To Run
@@ -858,26 +746,6 @@
     │                   │                               [Client Side Request Stats]
     │                   │                               Redacted To Not Change The Baselines From Run To Run
     │                   │                           )
-<<<<<<< HEAD
-    │                   └── Get Cosmos Element Response(00000000-0000-0000-0000-000000000000)  Json-Component  MemberName@FilePath:42  12:00:00:000  0.00 milliseconds  
-    └── Execute query for a partitionkeyrange(00000000-0000-0000-0000-000000000000)  Query-Component  MemberName@FilePath:42  12:00:00:000  0.00 milliseconds  
-        │   (
-        │       [Query Correlated ActivityId]
-        │       Redacted To Not Change The Baselines From Run To Run
-        │   )
-        ├── Create Query Pipeline(00000000-0000-0000-0000-000000000000)  Query-Component  MemberName@FilePath:42  12:00:00:000  0.00 milliseconds  
-        │   ├── Get Container Properties(00000000-0000-0000-0000-000000000000)  Transport-Component  MemberName@FilePath:42  12:00:00:000  0.00 milliseconds  
-        │   │   └── Get Collection Cache(00000000-0000-0000-0000-000000000000)  Routing-Component  MemberName@FilePath:42  12:00:00:000  0.00 milliseconds  
-        │   ├── Service Interop Query Plan(00000000-0000-0000-0000-000000000000)  Query-Component  MemberName@FilePath:42  12:00:00:000  0.00 milliseconds  
-        │   └── Get Overlapping Feed Ranges(00000000-0000-0000-0000-000000000000)  Routing-Component  MemberName@FilePath:42  12:00:00:000  0.00 milliseconds  
-        │       └── Get Partition Key Ranges(00000000-0000-0000-0000-000000000000)  Routing-Component  MemberName@FilePath:42  12:00:00:000  0.00 milliseconds  
-        │           └── Try Get Overlapping Ranges(00000000-0000-0000-0000-000000000000)  Routing-Component  MemberName@FilePath:42  12:00:00:000  0.00 milliseconds  
-        └── MoveNextAsync(00000000-0000-0000-0000-000000000000)  Pagination-Component  MemberName@FilePath:42  12:00:00:000  0.00 milliseconds  
-            ├── Prefetching(00000000-0000-0000-0000-000000000000)  Pagination-Component  MemberName@FilePath:42  12:00:00:000  0.00 milliseconds  
-            └── [05C1E7FFFFFFFA,FF) move next(00000000-0000-0000-0000-000000000000)  Pagination-Component  MemberName@FilePath:42  12:00:00:000  0.00 milliseconds  
-                └── Prefetch(00000000-0000-0000-0000-000000000000)  Pagination-Component  MemberName@FilePath:42  12:00:00:000  0.00 milliseconds  
-                    └── [05C1E7FFFFFFFA,FF) move next(00000000-0000-0000-0000-000000000000)  Pagination-Component  MemberName@FilePath:42  12:00:00:000  0.00 milliseconds  
-=======
     │                   └── Get Cosmos Element Response(00000000-0000-0000-0000-000000000000)  Json-Component  12:00:00:000  0.00 milliseconds  
     └── Execute query for a partitionkeyrange(00000000-0000-0000-0000-000000000000)  Query-Component  12:00:00:000  0.00 milliseconds  
         ├── Create Query Pipeline(00000000-0000-0000-0000-000000000000)  Query-Component  12:00:00:000  0.00 milliseconds  
@@ -892,7 +760,6 @@
             └── [05C1E7FFFFFFFA,FF) move next(00000000-0000-0000-0000-000000000000)  Pagination-Component  12:00:00:000  0.00 milliseconds  
                 └── Prefetch(00000000-0000-0000-0000-000000000000)  Pagination-Component  12:00:00:000  0.00 milliseconds  
                     └── [05C1E7FFFFFFFA,FF) move next(00000000-0000-0000-0000-000000000000)  Pagination-Component  12:00:00:000  0.00 milliseconds  
->>>>>>> 85afdec1
                         │   (
                         │       [Query Metrics]
                         │       Redacted To Not Change The Baselines From Run To Run
@@ -931,9 +798,6 @@
       "id": "00000000-0000-0000-0000-000000000000",
       "start time": "12:00:00:000",
       "duration in milliseconds": 0,
-      "data": {
-        "Query Correlated ActivityId": "Redacted To Not Change The Baselines From Run To Run"
-      },
       "children": [
         {
           "name": "Create Query Pipeline",
@@ -1109,9 +973,6 @@
       "id": "00000000-0000-0000-0000-000000000000",
       "start time": "12:00:00:000",
       "duration in milliseconds": 0,
-      "data": {
-        "Query Correlated ActivityId": "Redacted To Not Change The Baselines From Run To Run"
-      },
       "children": [
         {
           "name": "Create Query Pipeline",
@@ -1287,9 +1148,6 @@
       "id": "00000000-0000-0000-0000-000000000000",
       "start time": "12:00:00:000",
       "duration in milliseconds": 0,
-      "data": {
-        "Query Correlated ActivityId": "Redacted To Not Change The Baselines From Run To Run"
-      },
       "children": [
         {
           "name": "Create Query Pipeline",
