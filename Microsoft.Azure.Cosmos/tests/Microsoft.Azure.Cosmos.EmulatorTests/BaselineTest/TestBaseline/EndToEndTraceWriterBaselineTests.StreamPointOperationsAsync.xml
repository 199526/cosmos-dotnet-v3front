﻿<Results>
  <Result>
    <Input>
      <Description>Point Write</Description>
      <Setup><![CDATA[
    CosmosObject cosmosObject = CosmosObject.Create(
        new Dictionary<string, CosmosElement>()
        {
            { "id", CosmosString.Create(9001.ToString()) }
        });

    ResponseMessage itemResponse = await container.CreateItemStreamAsync(
        new MemoryStream(Encoding.UTF8.GetBytes(cosmosObject.ToString())),
        new Cosmos.PartitionKey("9001"));

    ITrace trace = ((CosmosTraceDiagnostics)itemResponse.Diagnostics).Value;
]]></Setup>
    </Input>
    <Output>
      <Text><![CDATA[.
<<<<<<< HEAD
└── CreateItemStreamAsync(00000000-0000-0000-0000-000000000000)  Transport-Component  12:00:00:000  0.00 milliseconds  
    │   (
    │       [Client Configuration]
    │       Redacted To Not Change The Baselines From Run To Run
    │   )
    └── Microsoft.Azure.Cosmos.Handlers.RequestInvokerHandler(00000000-0000-0000-0000-000000000000)  RequestHandler-Component  12:00:00:000  0.00 milliseconds  
        └── Microsoft.Azure.Cosmos.Handlers.RequestInvokerHandler(00000000-0000-0000-0000-000000000000)  RequestHandler-Component  12:00:00:000  0.00 milliseconds  
            └── Send Async(00000000-0000-0000-0000-000000000000)  RequestHandler-Component  12:00:00:000  0.00 milliseconds  
                └── Send Async(00000000-0000-0000-0000-000000000000)  RequestHandler-Component  12:00:00:000  0.00 milliseconds  
                    └── Send Async(00000000-0000-0000-0000-000000000000)  RequestHandler-Component  12:00:00:000  0.00 milliseconds  
                        └── Send Async(00000000-0000-0000-0000-000000000000)  RequestHandler-Component  12:00:00:000  0.00 milliseconds  
                            └── Microsoft.Azure.Documents.ServerStoreModel Transport Request(00000000-0000-0000-0000-000000000000)  Transport-Component  12:00:00:000  0.00 milliseconds  
=======
└── CreateItemStreamAsync(00000000-0000-0000-0000-000000000000)  Transport-Component  MemberName@FilePath:42  12:00:00:000  0.00 milliseconds  
    └── Microsoft.Azure.Cosmos.Handlers.RequestInvokerHandler(00000000-0000-0000-0000-000000000000)  RequestHandler-Component  MemberName@FilePath:42  12:00:00:000  0.00 milliseconds  
        └── Microsoft.Azure.Cosmos.Handlers.RequestInvokerHandler(00000000-0000-0000-0000-000000000000)  RequestHandler-Component  MemberName@FilePath:42  12:00:00:000  0.00 milliseconds  
            └── Send Async(00000000-0000-0000-0000-000000000000)  RequestHandler-Component  MemberName@FilePath:42  12:00:00:000  0.00 milliseconds  
                └── Send Async(00000000-0000-0000-0000-000000000000)  RequestHandler-Component  MemberName@FilePath:42  12:00:00:000  0.00 milliseconds  
                    └── Send Async(00000000-0000-0000-0000-000000000000)  RequestHandler-Component  MemberName@FilePath:42  12:00:00:000  0.00 milliseconds  
                        └── Send Async(00000000-0000-0000-0000-000000000000)  RequestHandler-Component  MemberName@FilePath:42  12:00:00:000  0.00 milliseconds  
                            └── Microsoft.Azure.Documents.ServerStoreModel Transport Request(00000000-0000-0000-0000-000000000000)  Transport-Component  MemberName@FilePath:42  12:00:00:000  0.00 milliseconds  
>>>>>>> 73b5da22
                                    (
                                        [Client Side Request Stats]
                                        Redacted To Not Change The Baselines From Run To Run
                                    )
]]></Text>
      <Json><![CDATA[{
  "name": "CreateItemStreamAsync",
  "id": "00000000-0000-0000-0000-000000000000",
  "component": "Transport",
  "caller info": {
    "member": "MemberName",
    "file": "FilePath",
    "line": 42
  },
  "start time": "12:00:00:000",
  "duration in milliseconds": 0,
  "data": {
    "Client Configuration": "Redacted To Not Change The Baselines From Run To Run"
  },
  "children": [
    {
      "name": "Microsoft.Azure.Cosmos.Handlers.RequestInvokerHandler",
      "id": "00000000-0000-0000-0000-000000000000",
      "component": "RequestHandler",
      "caller info": {
        "member": "MemberName",
        "file": "FilePath",
        "line": 42
      },
      "start time": "12:00:00:000",
      "duration in milliseconds": 0,
      "data": {},
      "children": [
        {
          "name": "Microsoft.Azure.Cosmos.Handlers.RequestInvokerHandler",
          "id": "00000000-0000-0000-0000-000000000000",
          "component": "RequestHandler",
          "caller info": {
            "member": "MemberName",
            "file": "FilePath",
            "line": 42
          },
          "start time": "12:00:00:000",
          "duration in milliseconds": 0,
          "data": {},
          "children": [
            {
              "name": "Send Async",
              "id": "00000000-0000-0000-0000-000000000000",
              "component": "RequestHandler",
              "caller info": {
                "member": "MemberName",
                "file": "FilePath",
                "line": 42
              },
              "start time": "12:00:00:000",
              "duration in milliseconds": 0,
              "data": {},
              "children": [
                {
                  "name": "Send Async",
                  "id": "00000000-0000-0000-0000-000000000000",
                  "component": "RequestHandler",
                  "caller info": {
                    "member": "MemberName",
                    "file": "FilePath",
                    "line": 42
                  },
                  "start time": "12:00:00:000",
                  "duration in milliseconds": 0,
                  "data": {},
                  "children": [
                    {
                      "name": "Send Async",
                      "id": "00000000-0000-0000-0000-000000000000",
                      "component": "RequestHandler",
                      "caller info": {
                        "member": "MemberName",
                        "file": "FilePath",
                        "line": 42
                      },
                      "start time": "12:00:00:000",
                      "duration in milliseconds": 0,
                      "data": {},
                      "children": [
                        {
                          "name": "Send Async",
                          "id": "00000000-0000-0000-0000-000000000000",
                          "component": "RequestHandler",
                          "caller info": {
                            "member": "MemberName",
                            "file": "FilePath",
                            "line": 42
                          },
                          "start time": "12:00:00:000",
                          "duration in milliseconds": 0,
                          "data": {},
                          "children": [
                            {
                              "name": "Microsoft.Azure.Documents.ServerStoreModel Transport Request",
                              "id": "00000000-0000-0000-0000-000000000000",
                              "component": "Transport",
                              "caller info": {
                                "member": "MemberName",
                                "file": "FilePath",
                                "line": 42
                              },
                              "start time": "12:00:00:000",
                              "duration in milliseconds": 0,
                              "data": {
                                "Client Side Request Stats": "Redacted To Not Change The Baselines From Run To Run"
                              },
                              "children": []
                            }
                          ]
                        }
                      ]
                    }
                  ]
                }
              ]
            }
          ]
        }
      ]
    }
  ]
}]]></Json>
    </Output>
  </Result>
  <Result>
    <Input>
      <Description>Point Read</Description>
      <Setup><![CDATA[
    ResponseMessage itemResponse = await container.ReadItemStreamAsync(
        id: "9001",
        partitionKey: new Cosmos.PartitionKey("9001"));

    ITrace trace = ((CosmosTraceDiagnostics)itemResponse.Diagnostics).Value;
]]></Setup>
    </Input>
    <Output>
      <Text><![CDATA[.
<<<<<<< HEAD
└── ReadItemStreamAsync(00000000-0000-0000-0000-000000000000)  Transport-Component  12:00:00:000  0.00 milliseconds  
    │   (
    │       [Client Configuration]
    │       Redacted To Not Change The Baselines From Run To Run
    │   )
    └── Microsoft.Azure.Cosmos.Handlers.RequestInvokerHandler(00000000-0000-0000-0000-000000000000)  RequestHandler-Component  12:00:00:000  0.00 milliseconds  
        └── Microsoft.Azure.Cosmos.Handlers.RequestInvokerHandler(00000000-0000-0000-0000-000000000000)  RequestHandler-Component  12:00:00:000  0.00 milliseconds  
            └── Send Async(00000000-0000-0000-0000-000000000000)  RequestHandler-Component  12:00:00:000  0.00 milliseconds  
                └── Send Async(00000000-0000-0000-0000-000000000000)  RequestHandler-Component  12:00:00:000  0.00 milliseconds  
                    └── Send Async(00000000-0000-0000-0000-000000000000)  RequestHandler-Component  12:00:00:000  0.00 milliseconds  
                        └── Send Async(00000000-0000-0000-0000-000000000000)  RequestHandler-Component  12:00:00:000  0.00 milliseconds  
                            └── Microsoft.Azure.Documents.ServerStoreModel Transport Request(00000000-0000-0000-0000-000000000000)  Transport-Component  12:00:00:000  0.00 milliseconds  
=======
└── ReadItemStreamAsync(00000000-0000-0000-0000-000000000000)  Transport-Component  MemberName@FilePath:42  12:00:00:000  0.00 milliseconds  
    └── Microsoft.Azure.Cosmos.Handlers.RequestInvokerHandler(00000000-0000-0000-0000-000000000000)  RequestHandler-Component  MemberName@FilePath:42  12:00:00:000  0.00 milliseconds  
        └── Microsoft.Azure.Cosmos.Handlers.RequestInvokerHandler(00000000-0000-0000-0000-000000000000)  RequestHandler-Component  MemberName@FilePath:42  12:00:00:000  0.00 milliseconds  
            └── Send Async(00000000-0000-0000-0000-000000000000)  RequestHandler-Component  MemberName@FilePath:42  12:00:00:000  0.00 milliseconds  
                └── Send Async(00000000-0000-0000-0000-000000000000)  RequestHandler-Component  MemberName@FilePath:42  12:00:00:000  0.00 milliseconds  
                    └── Send Async(00000000-0000-0000-0000-000000000000)  RequestHandler-Component  MemberName@FilePath:42  12:00:00:000  0.00 milliseconds  
                        └── Send Async(00000000-0000-0000-0000-000000000000)  RequestHandler-Component  MemberName@FilePath:42  12:00:00:000  0.00 milliseconds  
                            └── Microsoft.Azure.Documents.ServerStoreModel Transport Request(00000000-0000-0000-0000-000000000000)  Transport-Component  MemberName@FilePath:42  12:00:00:000  0.00 milliseconds  
>>>>>>> 73b5da22
                                    (
                                        [Client Side Request Stats]
                                        Redacted To Not Change The Baselines From Run To Run
                                    )
]]></Text>
      <Json><![CDATA[{
  "name": "ReadItemStreamAsync",
  "id": "00000000-0000-0000-0000-000000000000",
  "component": "Transport",
  "caller info": {
    "member": "MemberName",
    "file": "FilePath",
    "line": 42
  },
  "start time": "12:00:00:000",
  "duration in milliseconds": 0,
  "data": {
    "Client Configuration": "Redacted To Not Change The Baselines From Run To Run"
  },
  "children": [
    {
      "name": "Microsoft.Azure.Cosmos.Handlers.RequestInvokerHandler",
      "id": "00000000-0000-0000-0000-000000000000",
      "component": "RequestHandler",
      "caller info": {
        "member": "MemberName",
        "file": "FilePath",
        "line": 42
      },
      "start time": "12:00:00:000",
      "duration in milliseconds": 0,
      "data": {},
      "children": [
        {
          "name": "Microsoft.Azure.Cosmos.Handlers.RequestInvokerHandler",
          "id": "00000000-0000-0000-0000-000000000000",
          "component": "RequestHandler",
          "caller info": {
            "member": "MemberName",
            "file": "FilePath",
            "line": 42
          },
          "start time": "12:00:00:000",
          "duration in milliseconds": 0,
          "data": {},
          "children": [
            {
              "name": "Send Async",
              "id": "00000000-0000-0000-0000-000000000000",
              "component": "RequestHandler",
              "caller info": {
                "member": "MemberName",
                "file": "FilePath",
                "line": 42
              },
              "start time": "12:00:00:000",
              "duration in milliseconds": 0,
              "data": {},
              "children": [
                {
                  "name": "Send Async",
                  "id": "00000000-0000-0000-0000-000000000000",
                  "component": "RequestHandler",
                  "caller info": {
                    "member": "MemberName",
                    "file": "FilePath",
                    "line": 42
                  },
                  "start time": "12:00:00:000",
                  "duration in milliseconds": 0,
                  "data": {},
                  "children": [
                    {
                      "name": "Send Async",
                      "id": "00000000-0000-0000-0000-000000000000",
                      "component": "RequestHandler",
                      "caller info": {
                        "member": "MemberName",
                        "file": "FilePath",
                        "line": 42
                      },
                      "start time": "12:00:00:000",
                      "duration in milliseconds": 0,
                      "data": {},
                      "children": [
                        {
                          "name": "Send Async",
                          "id": "00000000-0000-0000-0000-000000000000",
                          "component": "RequestHandler",
                          "caller info": {
                            "member": "MemberName",
                            "file": "FilePath",
                            "line": 42
                          },
                          "start time": "12:00:00:000",
                          "duration in milliseconds": 0,
                          "data": {},
                          "children": [
                            {
                              "name": "Microsoft.Azure.Documents.ServerStoreModel Transport Request",
                              "id": "00000000-0000-0000-0000-000000000000",
                              "component": "Transport",
                              "caller info": {
                                "member": "MemberName",
                                "file": "FilePath",
                                "line": 42
                              },
                              "start time": "12:00:00:000",
                              "duration in milliseconds": 0,
                              "data": {
                                "Client Side Request Stats": "Redacted To Not Change The Baselines From Run To Run"
                              },
                              "children": []
                            }
                          ]
                        }
                      ]
                    }
                  ]
                }
              ]
            }
          ]
        }
      ]
    }
  ]
}]]></Json>
    </Output>
  </Result>
  <Result>
    <Input>
      <Description>Point Replace</Description>
      <Setup><![CDATA[
    CosmosObject cosmosObject = CosmosObject.Create(
        new Dictionary<string, CosmosElement>()
        {
            { "id", CosmosString.Create(9001.ToString()) },
            { "someField", CosmosString.Create(9001.ToString()) }
        });

    ResponseMessage itemResponse = await container.ReplaceItemStreamAsync(
        new MemoryStream(Encoding.UTF8.GetBytes(cosmosObject.ToString())),
        id: "9001",
        partitionKey: new Cosmos.PartitionKey("9001"));

    ITrace trace = ((CosmosTraceDiagnostics)itemResponse.Diagnostics).Value;
]]></Setup>
    </Input>
    <Output>
      <Text><![CDATA[.
<<<<<<< HEAD
└── ReplaceItemStreamAsync(00000000-0000-0000-0000-000000000000)  Transport-Component  12:00:00:000  0.00 milliseconds  
    │   (
    │       [Client Configuration]
    │       Redacted To Not Change The Baselines From Run To Run
    │   )
    └── Microsoft.Azure.Cosmos.Handlers.RequestInvokerHandler(00000000-0000-0000-0000-000000000000)  RequestHandler-Component  12:00:00:000  0.00 milliseconds  
        └── Microsoft.Azure.Cosmos.Handlers.RequestInvokerHandler(00000000-0000-0000-0000-000000000000)  RequestHandler-Component  12:00:00:000  0.00 milliseconds  
            └── Send Async(00000000-0000-0000-0000-000000000000)  RequestHandler-Component  12:00:00:000  0.00 milliseconds  
                └── Send Async(00000000-0000-0000-0000-000000000000)  RequestHandler-Component  12:00:00:000  0.00 milliseconds  
                    └── Send Async(00000000-0000-0000-0000-000000000000)  RequestHandler-Component  12:00:00:000  0.00 milliseconds  
                        └── Send Async(00000000-0000-0000-0000-000000000000)  RequestHandler-Component  12:00:00:000  0.00 milliseconds  
                            └── Microsoft.Azure.Documents.ServerStoreModel Transport Request(00000000-0000-0000-0000-000000000000)  Transport-Component  12:00:00:000  0.00 milliseconds  
=======
└── ReplaceItemStreamAsync(00000000-0000-0000-0000-000000000000)  Transport-Component  MemberName@FilePath:42  12:00:00:000  0.00 milliseconds  
    └── Microsoft.Azure.Cosmos.Handlers.RequestInvokerHandler(00000000-0000-0000-0000-000000000000)  RequestHandler-Component  MemberName@FilePath:42  12:00:00:000  0.00 milliseconds  
        └── Microsoft.Azure.Cosmos.Handlers.RequestInvokerHandler(00000000-0000-0000-0000-000000000000)  RequestHandler-Component  MemberName@FilePath:42  12:00:00:000  0.00 milliseconds  
            └── Send Async(00000000-0000-0000-0000-000000000000)  RequestHandler-Component  MemberName@FilePath:42  12:00:00:000  0.00 milliseconds  
                └── Send Async(00000000-0000-0000-0000-000000000000)  RequestHandler-Component  MemberName@FilePath:42  12:00:00:000  0.00 milliseconds  
                    └── Send Async(00000000-0000-0000-0000-000000000000)  RequestHandler-Component  MemberName@FilePath:42  12:00:00:000  0.00 milliseconds  
                        └── Send Async(00000000-0000-0000-0000-000000000000)  RequestHandler-Component  MemberName@FilePath:42  12:00:00:000  0.00 milliseconds  
                            └── Microsoft.Azure.Documents.ServerStoreModel Transport Request(00000000-0000-0000-0000-000000000000)  Transport-Component  MemberName@FilePath:42  12:00:00:000  0.00 milliseconds  
>>>>>>> 73b5da22
                                    (
                                        [Client Side Request Stats]
                                        Redacted To Not Change The Baselines From Run To Run
                                    )
]]></Text>
      <Json><![CDATA[{
  "name": "ReplaceItemStreamAsync",
  "id": "00000000-0000-0000-0000-000000000000",
  "component": "Transport",
  "caller info": {
    "member": "MemberName",
    "file": "FilePath",
    "line": 42
  },
  "start time": "12:00:00:000",
  "duration in milliseconds": 0,
  "data": {
    "Client Configuration": "Redacted To Not Change The Baselines From Run To Run"
  },
  "children": [
    {
      "name": "Microsoft.Azure.Cosmos.Handlers.RequestInvokerHandler",
      "id": "00000000-0000-0000-0000-000000000000",
      "component": "RequestHandler",
      "caller info": {
        "member": "MemberName",
        "file": "FilePath",
        "line": 42
      },
      "start time": "12:00:00:000",
      "duration in milliseconds": 0,
      "data": {},
      "children": [
        {
          "name": "Microsoft.Azure.Cosmos.Handlers.RequestInvokerHandler",
          "id": "00000000-0000-0000-0000-000000000000",
          "component": "RequestHandler",
          "caller info": {
            "member": "MemberName",
            "file": "FilePath",
            "line": 42
          },
          "start time": "12:00:00:000",
          "duration in milliseconds": 0,
          "data": {},
          "children": [
            {
              "name": "Send Async",
              "id": "00000000-0000-0000-0000-000000000000",
              "component": "RequestHandler",
              "caller info": {
                "member": "MemberName",
                "file": "FilePath",
                "line": 42
              },
              "start time": "12:00:00:000",
              "duration in milliseconds": 0,
              "data": {},
              "children": [
                {
                  "name": "Send Async",
                  "id": "00000000-0000-0000-0000-000000000000",
                  "component": "RequestHandler",
                  "caller info": {
                    "member": "MemberName",
                    "file": "FilePath",
                    "line": 42
                  },
                  "start time": "12:00:00:000",
                  "duration in milliseconds": 0,
                  "data": {},
                  "children": [
                    {
                      "name": "Send Async",
                      "id": "00000000-0000-0000-0000-000000000000",
                      "component": "RequestHandler",
                      "caller info": {
                        "member": "MemberName",
                        "file": "FilePath",
                        "line": 42
                      },
                      "start time": "12:00:00:000",
                      "duration in milliseconds": 0,
                      "data": {},
                      "children": [
                        {
                          "name": "Send Async",
                          "id": "00000000-0000-0000-0000-000000000000",
                          "component": "RequestHandler",
                          "caller info": {
                            "member": "MemberName",
                            "file": "FilePath",
                            "line": 42
                          },
                          "start time": "12:00:00:000",
                          "duration in milliseconds": 0,
                          "data": {},
                          "children": [
                            {
                              "name": "Microsoft.Azure.Documents.ServerStoreModel Transport Request",
                              "id": "00000000-0000-0000-0000-000000000000",
                              "component": "Transport",
                              "caller info": {
                                "member": "MemberName",
                                "file": "FilePath",
                                "line": 42
                              },
                              "start time": "12:00:00:000",
                              "duration in milliseconds": 0,
                              "data": {
                                "Client Side Request Stats": "Redacted To Not Change The Baselines From Run To Run"
                              },
                              "children": []
                            }
                          ]
                        }
                      ]
                    }
                  ]
                }
              ]
            }
          ]
        }
      ]
    }
  ]
}]]></Json>
    </Output>
  </Result>
  <Result>
    <Input>
      <Description>Point Delete</Description>
      <Setup><![CDATA[
    ItemRequestOptions requestOptions = new ItemRequestOptions();
    ContainerInternal containerInternal = (ContainerInternal)container;
    ResponseMessage itemResponse = await containerInternal.DeleteItemStreamAsync(
        id: "9001",
        partitionKey: new PartitionKey("9001"),
        requestOptions: requestOptions);

    ITrace trace = ((CosmosTraceDiagnostics)itemResponse.Diagnostics).Value;
]]></Setup>
    </Input>
    <Output>
      <Text><![CDATA[.
<<<<<<< HEAD
└── DeleteItemStreamAsync(00000000-0000-0000-0000-000000000000)  Transport-Component  12:00:00:000  0.00 milliseconds  
    │   (
    │       [Client Configuration]
    │       Redacted To Not Change The Baselines From Run To Run
    │   )
    └── Microsoft.Azure.Cosmos.Handlers.RequestInvokerHandler(00000000-0000-0000-0000-000000000000)  RequestHandler-Component  12:00:00:000  0.00 milliseconds  
        └── Microsoft.Azure.Cosmos.Handlers.RequestInvokerHandler(00000000-0000-0000-0000-000000000000)  RequestHandler-Component  12:00:00:000  0.00 milliseconds  
            └── Send Async(00000000-0000-0000-0000-000000000000)  RequestHandler-Component  12:00:00:000  0.00 milliseconds  
                └── Send Async(00000000-0000-0000-0000-000000000000)  RequestHandler-Component  12:00:00:000  0.00 milliseconds  
                    └── Send Async(00000000-0000-0000-0000-000000000000)  RequestHandler-Component  12:00:00:000  0.00 milliseconds  
                        └── Send Async(00000000-0000-0000-0000-000000000000)  RequestHandler-Component  12:00:00:000  0.00 milliseconds  
                            └── Microsoft.Azure.Documents.ServerStoreModel Transport Request(00000000-0000-0000-0000-000000000000)  Transport-Component  12:00:00:000  0.00 milliseconds  
=======
└── DeleteItemStreamAsync(00000000-0000-0000-0000-000000000000)  Transport-Component  MemberName@FilePath:42  12:00:00:000  0.00 milliseconds  
    └── Microsoft.Azure.Cosmos.Handlers.RequestInvokerHandler(00000000-0000-0000-0000-000000000000)  RequestHandler-Component  MemberName@FilePath:42  12:00:00:000  0.00 milliseconds  
        └── Microsoft.Azure.Cosmos.Handlers.RequestInvokerHandler(00000000-0000-0000-0000-000000000000)  RequestHandler-Component  MemberName@FilePath:42  12:00:00:000  0.00 milliseconds  
            └── Send Async(00000000-0000-0000-0000-000000000000)  RequestHandler-Component  MemberName@FilePath:42  12:00:00:000  0.00 milliseconds  
                └── Send Async(00000000-0000-0000-0000-000000000000)  RequestHandler-Component  MemberName@FilePath:42  12:00:00:000  0.00 milliseconds  
                    └── Send Async(00000000-0000-0000-0000-000000000000)  RequestHandler-Component  MemberName@FilePath:42  12:00:00:000  0.00 milliseconds  
                        └── Send Async(00000000-0000-0000-0000-000000000000)  RequestHandler-Component  MemberName@FilePath:42  12:00:00:000  0.00 milliseconds  
                            └── Microsoft.Azure.Documents.ServerStoreModel Transport Request(00000000-0000-0000-0000-000000000000)  Transport-Component  MemberName@FilePath:42  12:00:00:000  0.00 milliseconds  
>>>>>>> 73b5da22
                                    (
                                        [Client Side Request Stats]
                                        Redacted To Not Change The Baselines From Run To Run
                                    )
]]></Text>
      <Json><![CDATA[{
  "name": "DeleteItemStreamAsync",
  "id": "00000000-0000-0000-0000-000000000000",
  "component": "Transport",
  "caller info": {
    "member": "MemberName",
    "file": "FilePath",
    "line": 42
  },
  "start time": "12:00:00:000",
  "duration in milliseconds": 0,
  "data": {
    "Client Configuration": "Redacted To Not Change The Baselines From Run To Run"
  },
  "children": [
    {
      "name": "Microsoft.Azure.Cosmos.Handlers.RequestInvokerHandler",
      "id": "00000000-0000-0000-0000-000000000000",
      "component": "RequestHandler",
      "caller info": {
        "member": "MemberName",
        "file": "FilePath",
        "line": 42
      },
      "start time": "12:00:00:000",
      "duration in milliseconds": 0,
      "data": {},
      "children": [
        {
          "name": "Microsoft.Azure.Cosmos.Handlers.RequestInvokerHandler",
          "id": "00000000-0000-0000-0000-000000000000",
          "component": "RequestHandler",
          "caller info": {
            "member": "MemberName",
            "file": "FilePath",
            "line": 42
          },
          "start time": "12:00:00:000",
          "duration in milliseconds": 0,
          "data": {},
          "children": [
            {
              "name": "Send Async",
              "id": "00000000-0000-0000-0000-000000000000",
              "component": "RequestHandler",
              "caller info": {
                "member": "MemberName",
                "file": "FilePath",
                "line": 42
              },
              "start time": "12:00:00:000",
              "duration in milliseconds": 0,
              "data": {},
              "children": [
                {
                  "name": "Send Async",
                  "id": "00000000-0000-0000-0000-000000000000",
                  "component": "RequestHandler",
                  "caller info": {
                    "member": "MemberName",
                    "file": "FilePath",
                    "line": 42
                  },
                  "start time": "12:00:00:000",
                  "duration in milliseconds": 0,
                  "data": {},
                  "children": [
                    {
                      "name": "Send Async",
                      "id": "00000000-0000-0000-0000-000000000000",
                      "component": "RequestHandler",
                      "caller info": {
                        "member": "MemberName",
                        "file": "FilePath",
                        "line": 42
                      },
                      "start time": "12:00:00:000",
                      "duration in milliseconds": 0,
                      "data": {},
                      "children": [
                        {
                          "name": "Send Async",
                          "id": "00000000-0000-0000-0000-000000000000",
                          "component": "RequestHandler",
                          "caller info": {
                            "member": "MemberName",
                            "file": "FilePath",
                            "line": 42
                          },
                          "start time": "12:00:00:000",
                          "duration in milliseconds": 0,
                          "data": {},
                          "children": [
                            {
                              "name": "Microsoft.Azure.Documents.ServerStoreModel Transport Request",
                              "id": "00000000-0000-0000-0000-000000000000",
                              "component": "Transport",
                              "caller info": {
                                "member": "MemberName",
                                "file": "FilePath",
                                "line": 42
                              },
                              "start time": "12:00:00:000",
                              "duration in milliseconds": 0,
                              "data": {
                                "Client Side Request Stats": "Redacted To Not Change The Baselines From Run To Run"
                              },
                              "children": []
                            }
                          ]
                        }
                      ]
                    }
                  ]
                }
              ]
            }
          ]
        }
      ]
    }
  ]
}]]></Json>
    </Output>
  </Result>
</Results><|MERGE_RESOLUTION|>--- conflicted
+++ resolved
@@ -18,20 +18,6 @@
     </Input>
     <Output>
       <Text><![CDATA[.
-<<<<<<< HEAD
-└── CreateItemStreamAsync(00000000-0000-0000-0000-000000000000)  Transport-Component  12:00:00:000  0.00 milliseconds  
-    │   (
-    │       [Client Configuration]
-    │       Redacted To Not Change The Baselines From Run To Run
-    │   )
-    └── Microsoft.Azure.Cosmos.Handlers.RequestInvokerHandler(00000000-0000-0000-0000-000000000000)  RequestHandler-Component  12:00:00:000  0.00 milliseconds  
-        └── Microsoft.Azure.Cosmos.Handlers.RequestInvokerHandler(00000000-0000-0000-0000-000000000000)  RequestHandler-Component  12:00:00:000  0.00 milliseconds  
-            └── Send Async(00000000-0000-0000-0000-000000000000)  RequestHandler-Component  12:00:00:000  0.00 milliseconds  
-                └── Send Async(00000000-0000-0000-0000-000000000000)  RequestHandler-Component  12:00:00:000  0.00 milliseconds  
-                    └── Send Async(00000000-0000-0000-0000-000000000000)  RequestHandler-Component  12:00:00:000  0.00 milliseconds  
-                        └── Send Async(00000000-0000-0000-0000-000000000000)  RequestHandler-Component  12:00:00:000  0.00 milliseconds  
-                            └── Microsoft.Azure.Documents.ServerStoreModel Transport Request(00000000-0000-0000-0000-000000000000)  Transport-Component  12:00:00:000  0.00 milliseconds  
-=======
 └── CreateItemStreamAsync(00000000-0000-0000-0000-000000000000)  Transport-Component  MemberName@FilePath:42  12:00:00:000  0.00 milliseconds  
     └── Microsoft.Azure.Cosmos.Handlers.RequestInvokerHandler(00000000-0000-0000-0000-000000000000)  RequestHandler-Component  MemberName@FilePath:42  12:00:00:000  0.00 milliseconds  
         └── Microsoft.Azure.Cosmos.Handlers.RequestInvokerHandler(00000000-0000-0000-0000-000000000000)  RequestHandler-Component  MemberName@FilePath:42  12:00:00:000  0.00 milliseconds  
@@ -40,8 +26,9 @@
                     └── Send Async(00000000-0000-0000-0000-000000000000)  RequestHandler-Component  MemberName@FilePath:42  12:00:00:000  0.00 milliseconds  
                         └── Send Async(00000000-0000-0000-0000-000000000000)  RequestHandler-Component  MemberName@FilePath:42  12:00:00:000  0.00 milliseconds  
                             └── Microsoft.Azure.Documents.ServerStoreModel Transport Request(00000000-0000-0000-0000-000000000000)  Transport-Component  MemberName@FilePath:42  12:00:00:000  0.00 milliseconds  
->>>>>>> 73b5da22
                                     (
+                                        [User Agent]
+                                        Redacted To Not Change The Baselines From Run To Run
                                         [Client Side Request Stats]
                                         Redacted To Not Change The Baselines From Run To Run
                                     )
@@ -57,9 +44,7 @@
   },
   "start time": "12:00:00:000",
   "duration in milliseconds": 0,
-  "data": {
-    "Client Configuration": "Redacted To Not Change The Baselines From Run To Run"
-  },
+  "data": {},
   "children": [
     {
       "name": "Microsoft.Azure.Cosmos.Handlers.RequestInvokerHandler",
@@ -151,6 +136,7 @@
                               "start time": "12:00:00:000",
                               "duration in milliseconds": 0,
                               "data": {
+                                "User Agent": "Redacted To Not Change The Baselines From Run To Run",
                                 "Client Side Request Stats": "Redacted To Not Change The Baselines From Run To Run"
                               },
                               "children": []
@@ -184,20 +170,6 @@
     </Input>
     <Output>
       <Text><![CDATA[.
-<<<<<<< HEAD
-└── ReadItemStreamAsync(00000000-0000-0000-0000-000000000000)  Transport-Component  12:00:00:000  0.00 milliseconds  
-    │   (
-    │       [Client Configuration]
-    │       Redacted To Not Change The Baselines From Run To Run
-    │   )
-    └── Microsoft.Azure.Cosmos.Handlers.RequestInvokerHandler(00000000-0000-0000-0000-000000000000)  RequestHandler-Component  12:00:00:000  0.00 milliseconds  
-        └── Microsoft.Azure.Cosmos.Handlers.RequestInvokerHandler(00000000-0000-0000-0000-000000000000)  RequestHandler-Component  12:00:00:000  0.00 milliseconds  
-            └── Send Async(00000000-0000-0000-0000-000000000000)  RequestHandler-Component  12:00:00:000  0.00 milliseconds  
-                └── Send Async(00000000-0000-0000-0000-000000000000)  RequestHandler-Component  12:00:00:000  0.00 milliseconds  
-                    └── Send Async(00000000-0000-0000-0000-000000000000)  RequestHandler-Component  12:00:00:000  0.00 milliseconds  
-                        └── Send Async(00000000-0000-0000-0000-000000000000)  RequestHandler-Component  12:00:00:000  0.00 milliseconds  
-                            └── Microsoft.Azure.Documents.ServerStoreModel Transport Request(00000000-0000-0000-0000-000000000000)  Transport-Component  12:00:00:000  0.00 milliseconds  
-=======
 └── ReadItemStreamAsync(00000000-0000-0000-0000-000000000000)  Transport-Component  MemberName@FilePath:42  12:00:00:000  0.00 milliseconds  
     └── Microsoft.Azure.Cosmos.Handlers.RequestInvokerHandler(00000000-0000-0000-0000-000000000000)  RequestHandler-Component  MemberName@FilePath:42  12:00:00:000  0.00 milliseconds  
         └── Microsoft.Azure.Cosmos.Handlers.RequestInvokerHandler(00000000-0000-0000-0000-000000000000)  RequestHandler-Component  MemberName@FilePath:42  12:00:00:000  0.00 milliseconds  
@@ -206,8 +178,9 @@
                     └── Send Async(00000000-0000-0000-0000-000000000000)  RequestHandler-Component  MemberName@FilePath:42  12:00:00:000  0.00 milliseconds  
                         └── Send Async(00000000-0000-0000-0000-000000000000)  RequestHandler-Component  MemberName@FilePath:42  12:00:00:000  0.00 milliseconds  
                             └── Microsoft.Azure.Documents.ServerStoreModel Transport Request(00000000-0000-0000-0000-000000000000)  Transport-Component  MemberName@FilePath:42  12:00:00:000  0.00 milliseconds  
->>>>>>> 73b5da22
                                     (
+                                        [User Agent]
+                                        Redacted To Not Change The Baselines From Run To Run
                                         [Client Side Request Stats]
                                         Redacted To Not Change The Baselines From Run To Run
                                     )
@@ -223,9 +196,7 @@
   },
   "start time": "12:00:00:000",
   "duration in milliseconds": 0,
-  "data": {
-    "Client Configuration": "Redacted To Not Change The Baselines From Run To Run"
-  },
+  "data": {},
   "children": [
     {
       "name": "Microsoft.Azure.Cosmos.Handlers.RequestInvokerHandler",
@@ -317,6 +288,7 @@
                               "start time": "12:00:00:000",
                               "duration in milliseconds": 0,
                               "data": {
+                                "User Agent": "Redacted To Not Change The Baselines From Run To Run",
                                 "Client Side Request Stats": "Redacted To Not Change The Baselines From Run To Run"
                               },
                               "children": []
@@ -358,20 +330,6 @@
     </Input>
     <Output>
       <Text><![CDATA[.
-<<<<<<< HEAD
-└── ReplaceItemStreamAsync(00000000-0000-0000-0000-000000000000)  Transport-Component  12:00:00:000  0.00 milliseconds  
-    │   (
-    │       [Client Configuration]
-    │       Redacted To Not Change The Baselines From Run To Run
-    │   )
-    └── Microsoft.Azure.Cosmos.Handlers.RequestInvokerHandler(00000000-0000-0000-0000-000000000000)  RequestHandler-Component  12:00:00:000  0.00 milliseconds  
-        └── Microsoft.Azure.Cosmos.Handlers.RequestInvokerHandler(00000000-0000-0000-0000-000000000000)  RequestHandler-Component  12:00:00:000  0.00 milliseconds  
-            └── Send Async(00000000-0000-0000-0000-000000000000)  RequestHandler-Component  12:00:00:000  0.00 milliseconds  
-                └── Send Async(00000000-0000-0000-0000-000000000000)  RequestHandler-Component  12:00:00:000  0.00 milliseconds  
-                    └── Send Async(00000000-0000-0000-0000-000000000000)  RequestHandler-Component  12:00:00:000  0.00 milliseconds  
-                        └── Send Async(00000000-0000-0000-0000-000000000000)  RequestHandler-Component  12:00:00:000  0.00 milliseconds  
-                            └── Microsoft.Azure.Documents.ServerStoreModel Transport Request(00000000-0000-0000-0000-000000000000)  Transport-Component  12:00:00:000  0.00 milliseconds  
-=======
 └── ReplaceItemStreamAsync(00000000-0000-0000-0000-000000000000)  Transport-Component  MemberName@FilePath:42  12:00:00:000  0.00 milliseconds  
     └── Microsoft.Azure.Cosmos.Handlers.RequestInvokerHandler(00000000-0000-0000-0000-000000000000)  RequestHandler-Component  MemberName@FilePath:42  12:00:00:000  0.00 milliseconds  
         └── Microsoft.Azure.Cosmos.Handlers.RequestInvokerHandler(00000000-0000-0000-0000-000000000000)  RequestHandler-Component  MemberName@FilePath:42  12:00:00:000  0.00 milliseconds  
@@ -380,8 +338,9 @@
                     └── Send Async(00000000-0000-0000-0000-000000000000)  RequestHandler-Component  MemberName@FilePath:42  12:00:00:000  0.00 milliseconds  
                         └── Send Async(00000000-0000-0000-0000-000000000000)  RequestHandler-Component  MemberName@FilePath:42  12:00:00:000  0.00 milliseconds  
                             └── Microsoft.Azure.Documents.ServerStoreModel Transport Request(00000000-0000-0000-0000-000000000000)  Transport-Component  MemberName@FilePath:42  12:00:00:000  0.00 milliseconds  
->>>>>>> 73b5da22
                                     (
+                                        [User Agent]
+                                        Redacted To Not Change The Baselines From Run To Run
                                         [Client Side Request Stats]
                                         Redacted To Not Change The Baselines From Run To Run
                                     )
@@ -397,9 +356,7 @@
   },
   "start time": "12:00:00:000",
   "duration in milliseconds": 0,
-  "data": {
-    "Client Configuration": "Redacted To Not Change The Baselines From Run To Run"
-  },
+  "data": {},
   "children": [
     {
       "name": "Microsoft.Azure.Cosmos.Handlers.RequestInvokerHandler",
@@ -491,6 +448,7 @@
                               "start time": "12:00:00:000",
                               "duration in milliseconds": 0,
                               "data": {
+                                "User Agent": "Redacted To Not Change The Baselines From Run To Run",
                                 "Client Side Request Stats": "Redacted To Not Change The Baselines From Run To Run"
                               },
                               "children": []
@@ -527,20 +485,6 @@
     </Input>
     <Output>
       <Text><![CDATA[.
-<<<<<<< HEAD
-└── DeleteItemStreamAsync(00000000-0000-0000-0000-000000000000)  Transport-Component  12:00:00:000  0.00 milliseconds  
-    │   (
-    │       [Client Configuration]
-    │       Redacted To Not Change The Baselines From Run To Run
-    │   )
-    └── Microsoft.Azure.Cosmos.Handlers.RequestInvokerHandler(00000000-0000-0000-0000-000000000000)  RequestHandler-Component  12:00:00:000  0.00 milliseconds  
-        └── Microsoft.Azure.Cosmos.Handlers.RequestInvokerHandler(00000000-0000-0000-0000-000000000000)  RequestHandler-Component  12:00:00:000  0.00 milliseconds  
-            └── Send Async(00000000-0000-0000-0000-000000000000)  RequestHandler-Component  12:00:00:000  0.00 milliseconds  
-                └── Send Async(00000000-0000-0000-0000-000000000000)  RequestHandler-Component  12:00:00:000  0.00 milliseconds  
-                    └── Send Async(00000000-0000-0000-0000-000000000000)  RequestHandler-Component  12:00:00:000  0.00 milliseconds  
-                        └── Send Async(00000000-0000-0000-0000-000000000000)  RequestHandler-Component  12:00:00:000  0.00 milliseconds  
-                            └── Microsoft.Azure.Documents.ServerStoreModel Transport Request(00000000-0000-0000-0000-000000000000)  Transport-Component  12:00:00:000  0.00 milliseconds  
-=======
 └── DeleteItemStreamAsync(00000000-0000-0000-0000-000000000000)  Transport-Component  MemberName@FilePath:42  12:00:00:000  0.00 milliseconds  
     └── Microsoft.Azure.Cosmos.Handlers.RequestInvokerHandler(00000000-0000-0000-0000-000000000000)  RequestHandler-Component  MemberName@FilePath:42  12:00:00:000  0.00 milliseconds  
         └── Microsoft.Azure.Cosmos.Handlers.RequestInvokerHandler(00000000-0000-0000-0000-000000000000)  RequestHandler-Component  MemberName@FilePath:42  12:00:00:000  0.00 milliseconds  
@@ -549,8 +493,9 @@
                     └── Send Async(00000000-0000-0000-0000-000000000000)  RequestHandler-Component  MemberName@FilePath:42  12:00:00:000  0.00 milliseconds  
                         └── Send Async(00000000-0000-0000-0000-000000000000)  RequestHandler-Component  MemberName@FilePath:42  12:00:00:000  0.00 milliseconds  
                             └── Microsoft.Azure.Documents.ServerStoreModel Transport Request(00000000-0000-0000-0000-000000000000)  Transport-Component  MemberName@FilePath:42  12:00:00:000  0.00 milliseconds  
->>>>>>> 73b5da22
                                     (
+                                        [User Agent]
+                                        Redacted To Not Change The Baselines From Run To Run
                                         [Client Side Request Stats]
                                         Redacted To Not Change The Baselines From Run To Run
                                     )
@@ -566,9 +511,7 @@
   },
   "start time": "12:00:00:000",
   "duration in milliseconds": 0,
-  "data": {
-    "Client Configuration": "Redacted To Not Change The Baselines From Run To Run"
-  },
+  "data": {},
   "children": [
     {
       "name": "Microsoft.Azure.Cosmos.Handlers.RequestInvokerHandler",
@@ -660,6 +603,7 @@
                               "start time": "12:00:00:000",
                               "duration in milliseconds": 0,
                               "data": {
+                                "User Agent": "Redacted To Not Change The Baselines From Run To Run",
                                 "Client Side Request Stats": "Redacted To Not Change The Baselines From Run To Run"
                               },
                               "children": []
