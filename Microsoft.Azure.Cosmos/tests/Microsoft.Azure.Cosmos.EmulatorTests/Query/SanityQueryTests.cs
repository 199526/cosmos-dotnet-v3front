﻿

namespace Microsoft.Azure.Cosmos.EmulatorTests.Query
{
    using System;
    using System.Collections.Generic;
    using System.Linq;
    using System.Net;
    using System.Runtime.CompilerServices;
    using System.Threading;
    using System.Threading.Tasks;
    using Microsoft.Azure.Cosmos.Core.Utf8;
    using Microsoft.Azure.Cosmos.CosmosElements;
    using Microsoft.Azure.Cosmos.CosmosElements.Numbers;
    using Microsoft.Azure.Cosmos.Diagnostics;
    using Microsoft.Azure.Cosmos.Query.Core;
    using Microsoft.Azure.Cosmos.Query.Core.QueryPlan;
    using Microsoft.Azure.Cosmos.SDK.EmulatorTests.QueryOracle;
    using Microsoft.Azure.Cosmos.Tracing;
    using Microsoft.Azure.Documents;
    using Microsoft.VisualStudio.TestTools.UnitTesting;
    using Newtonsoft.Json.Linq;

    [TestClass]
    public sealed class SanityQueryTests : QueryTestsBase
    {
        [TestMethod]
        public async Task Sanity()
        {
            int seed = (int)(DateTime.UtcNow - new DateTime(1970, 1, 1)).TotalSeconds;
            uint numberOfDocuments = 100;
            QueryOracleUtil util = new QueryOracle2(seed);
            IEnumerable<string> inputDocuments = util.GetDocuments(numberOfDocuments);

            await this.CreateIngestQueryDeleteAsync(
                ConnectionModes.Direct,
                CollectionTypes.SinglePartition | CollectionTypes.MultiPartition,
                inputDocuments,
                ImplementationAsync);

            static async Task ImplementationAsync(Container container, IReadOnlyList<CosmosObject> documents)
            {
                List<CosmosElement> queryResults = await QueryTestsBase.RunQueryAsync(
                    container,
                    "SELECT * FROM c");

                Assert.AreEqual(
                    documents.Count(),
                    queryResults.Count);
            }
        }

        [TestMethod]
        public async Task TestBasicCrossPartitionQueryAsync()
        {
            int seed = (int)(DateTime.UtcNow - new DateTime(1970, 1, 1)).TotalSeconds;
            uint numberOfDocuments = 100;
            QueryOracleUtil util = new QueryOracle2(seed);
            IEnumerable<string> inputDocuments = util.GetDocuments(numberOfDocuments);

            await this.CreateIngestQueryDeleteAsync(
                ConnectionModes.Direct,
                CollectionTypes.SinglePartition | CollectionTypes.MultiPartition,
                inputDocuments,
                ImplementationAsync);

            static async Task ImplementationAsync(Container container, IReadOnlyList<CosmosObject> documents)
            {
                foreach (int maxDegreeOfParallelism in new int[] { 1, 100 })
                {
                    foreach (int maxItemCount in new int[] { 10, 100 })
                    {
                        foreach (string query in new string[] { "SELECT c.id FROM c", "SELECT c._ts, c.id FROM c ORDER BY c._ts" })
                        {
                            QueryRequestOptions feedOptions = new QueryRequestOptions
                            {
                                MaxBufferedItemCount = 7000,
                                MaxConcurrency = maxDegreeOfParallelism,
                                MaxItemCount = maxItemCount,
                                ReturnResultsInDeterministicOrder = true,
                            };

                            List<CosmosElement> queryResults = await QueryTestsBase.RunQueryAsync(
                                container,
                                query,
                                feedOptions);

                            Assert.AreEqual(
                                documents.Count(),
                                queryResults.Count,
                                $"query: {query} failed with {nameof(maxDegreeOfParallelism)}: {maxDegreeOfParallelism}, {nameof(maxItemCount)}: {maxItemCount}");
                        }
                    }
                }
            }
        }

        [TestMethod]
        public async Task MemoryLeak()
        {
            int seed = (int)(DateTime.UtcNow - new DateTime(1970, 1, 1)).TotalSeconds;
            uint numberOfDocuments = 100;
            QueryOracleUtil util = new QueryOracle2(seed);
            IEnumerable<string> inputDocuments = util.GetDocuments(numberOfDocuments);

            await this.CreateIngestQueryDeleteAsync(
                ConnectionModes.Direct,
                CollectionTypes.MultiPartition,
                inputDocuments,
                ImplementationAsync);

            static async Task ImplementationAsync(Container container, IReadOnlyList<CosmosObject> documents)
            {
                List<WeakReference> weakReferences = await CreateWeakReferenceToFeedIterator(container);
                GC.Collect();
                GC.WaitForPendingFinalizers();
                GC.Collect();

                foreach (WeakReference weakReference in weakReferences)
                {
                    Assert.IsFalse(weakReference.IsAlive);
                }
            }
        }

        [MethodImpl(MethodImplOptions.NoInlining)]
        private static async Task<List<WeakReference>> CreateWeakReferenceToFeedIterator(
            Container container)
        {
            List<WeakReference> weakReferences = new List<WeakReference>();

            // Test draining typed iterator
            using (FeedIterator<JObject> feedIterator = container.GetItemQueryIterator<JObject>(
                    queryDefinition: null,
                    continuationToken: null,
                    requestOptions: new QueryRequestOptions
                    {
                        MaxItemCount = 1000,
                    }))
            {
                weakReferences.Add(new WeakReference(feedIterator, true));
                while (feedIterator.HasMoreResults)
                {
                    FeedResponse<JObject> response = await feedIterator.ReadNextAsync();
                    foreach (JObject jObject in response)
                    {
                        Assert.IsNotNull(jObject);
                    }
                }
            }

            // Test draining stream iterator
            using (FeedIterator feedIterator = container.GetItemQueryStreamIterator(
                    queryDefinition: null,
                    continuationToken: null,
                    requestOptions: new QueryRequestOptions
                    {
                        MaxItemCount = 1000,
                    }))
            {
                weakReferences.Add(new WeakReference(feedIterator, true));
                while (feedIterator.HasMoreResults)
                {
                    using (ResponseMessage response = await feedIterator.ReadNextAsync())
                    {
                        Assert.IsNotNull(response.Content);
                    }
                }
            }

            // Test single page typed iterator
            using (FeedIterator<JObject> feedIterator = container.GetItemQueryIterator<JObject>(
                    queryText: "SELECT * FROM c",
                    continuationToken: null,
                    requestOptions: new QueryRequestOptions
                    {
                        MaxItemCount = 10,
                    }))
            {
                weakReferences.Add(new WeakReference(feedIterator, true));
                FeedResponse<JObject> response = await feedIterator.ReadNextAsync();
                foreach (JObject jObject in response)
                {
                    Assert.IsNotNull(jObject);
                }
            }

            // Test single page stream iterator
            using (FeedIterator feedIterator = container.GetItemQueryStreamIterator(
                    queryText: "SELECT * FROM c",
                    continuationToken: null,
                    requestOptions: new QueryRequestOptions
                    {
                        MaxItemCount = 10,
                    }))
            {
                weakReferences.Add(new WeakReference(feedIterator, true));
                using (ResponseMessage response = await feedIterator.ReadNextAsync())
                {
                    Assert.IsNotNull(response.Content);
                }
            }

            return weakReferences;
        }

        [TestMethod]
        public async Task TestNonDeterministicQueryResultsAsync()
        {
            int seed = (int)(DateTime.UtcNow - new DateTime(1970, 1, 1)).TotalSeconds;
            uint numberOfDocuments = 100;
            QueryOracleUtil util = new QueryOracle2(seed);
            IEnumerable<string> documents = util.GetDocuments(numberOfDocuments);

            await this.CreateIngestQueryDeleteAsync(
                ConnectionModes.Direct,
                CollectionTypes.MultiPartition,
                documents,
                ImplementationAsync);

            async Task ImplementationAsync(Container container, IReadOnlyList<CosmosObject> inputDocuments)
            {
                foreach (int maxDegreeOfParallelism in new int[] { 1, 100 })
                {
                    foreach (int maxItemCount in new int[] { 10, 100 })
                    {
                        foreach (bool useOrderBy in new bool[] { false, true })
                        {
                            string query = useOrderBy ? "SELECT c._ts, c.id FROM c ORDER BY c._ts" : "SELECT c.id FROM c";
                            QueryRequestOptions queryRequestOptions = new QueryRequestOptions
                            {
                                MaxBufferedItemCount = 7000,
                                MaxConcurrency = maxDegreeOfParallelism,
                                MaxItemCount = maxItemCount,
                                ReturnResultsInDeterministicOrder = false,
                            };

                            async Task ValidateNonDeterministicQuery(
                                Func<Container, string, QueryRequestOptions, Task<List<CosmosObject>>> queryFunc,
                                bool hasOrderBy)
                            {
                                List<CosmosObject> queryResults = await queryFunc(container, query, queryRequestOptions);
                                HashSet<UtfAnyString> expectedIds = new HashSet<UtfAnyString>(inputDocuments
                                    .Select(document => ((CosmosString)document["id"]).Value));
                                HashSet<UtfAnyString> actualIds = new HashSet<UtfAnyString>(queryResults
                                    .Select(queryResult => ((CosmosString)queryResult["id"]).Value));
                                Assert.IsTrue(
                                    expectedIds.SetEquals(actualIds),
                                    $"query: {query} failed with {nameof(maxDegreeOfParallelism)}: {maxDegreeOfParallelism}, {nameof(maxItemCount)}: {maxItemCount}");

                                if (hasOrderBy)
                                {
                                    IEnumerable<long> timestamps = queryResults.Select(token => (long)token["_ts"].ToDouble());
                                    IEnumerable<long> sortedTimestamps = timestamps.OrderBy(x => x);
                                    Assert.IsTrue(timestamps.SequenceEqual(sortedTimestamps), "Items were not sorted.");
                                }
                            }

                            await ValidateNonDeterministicQuery(QueryTestsBase.QueryWithoutContinuationTokensAsync<CosmosObject>, useOrderBy);
                            await ValidateNonDeterministicQuery(QueryTestsBase.QueryWithContinuationTokensAsync<CosmosObject>, useOrderBy);
                            await ValidateNonDeterministicQuery(QueryTestsBase.QueryWithCosmosElementContinuationTokenAsync<CosmosObject>, useOrderBy);
                        }
                    }
                }
            }
        }

        [TestMethod]
        public async Task TestExceptionlessFailuresAsync()
        {
            int seed = (int)(DateTime.UtcNow - new DateTime(1970, 1, 1)).TotalSeconds;
            uint numberOfDocuments = 100;
            QueryOracleUtil util = new QueryOracle2(seed);
            IEnumerable<string> inputDocuments = util.GetDocuments(numberOfDocuments);

            await this.CreateIngestQueryDeleteAsync(
                ConnectionModes.Direct,
                CollectionTypes.SinglePartition | CollectionTypes.MultiPartition,
                inputDocuments,
                ImplementationAsync);

            static async Task ImplementationAsync(Container container, IReadOnlyList<CosmosObject> documents)
            {
                foreach (int maxItemCount in new int[] { 10, 100 })
                {
                    foreach (string query in new string[] { "SELECT c.id FROM c", "SELECT c._ts, c.id FROM c ORDER BY c._ts" })
                    {
                        QueryRequestOptions feedOptions = new QueryRequestOptions
                        {
                            MaxBufferedItemCount = 7000,
                            MaxConcurrency = 2,
                            MaxItemCount = maxItemCount,
                            TestSettings = new TestInjections(simulate429s: true, simulateEmptyPages: false)
                        };

                        List<CosmosElement> queryResults = await QueryTestsBase.RunQueryAsync(
                            container,
                            query,
                            feedOptions);

                        Assert.AreEqual(
                            documents.Count(),
                            queryResults.Count,
                            $"query: {query} failed with {nameof(maxItemCount)}: {maxItemCount}");
                    }
                }
            }
        }

        [TestMethod]
        public async Task TestEmptyPagesAsync()
        {
            int seed = (int)(DateTime.UtcNow - new DateTime(1970, 1, 1)).TotalSeconds;
            uint numberOfDocuments = 100;
            QueryOracleUtil util = new QueryOracle2(seed);
            IEnumerable<string> inputDocuments = util.GetDocuments(numberOfDocuments);

            await this.CreateIngestQueryDeleteAsync(
                ConnectionModes.Direct,
                CollectionTypes.SinglePartition | CollectionTypes.MultiPartition,
                inputDocuments,
                ImplementationAsync);

            static async Task ImplementationAsync(Container container, IReadOnlyList<CosmosObject> documents)
            {
                foreach (int maxItemCount in new int[] { 10, 100 })
                {
                    foreach (string query in new string[] { "SELECT c.id FROM c", "SELECT c._ts, c.id FROM c ORDER BY c._ts" })
                    {
                        QueryRequestOptions feedOptions = new QueryRequestOptions
                        {
                            MaxBufferedItemCount = 7000,
                            MaxConcurrency = 2,
                            MaxItemCount = maxItemCount,
                            TestSettings = new TestInjections(simulate429s: false, simulateEmptyPages: true)
                        };

                        List<CosmosElement> queryResults = await QueryTestsBase.RunQueryAsync(
                            container,
                            query,
                            feedOptions);

                        Assert.AreEqual(
                            documents.Count(),
                            queryResults.Count,
                            $"query: {query} failed with {nameof(maxItemCount)}: {maxItemCount}");
                    }
                }
            }
        }

        [TestMethod]
        public async Task TestQueryPlanGatewayAndServiceInteropAsync()
        {
            int seed = (int)(DateTime.UtcNow - new DateTime(1970, 1, 1)).TotalSeconds;
            uint numberOfDocuments = 100;
            QueryOracleUtil util = new QueryOracle2(seed);
            IEnumerable<string> inputDocuments = util.GetDocuments(numberOfDocuments);

            await this.CreateIngestQueryDeleteAsync(
                ConnectionModes.Direct,
                CollectionTypes.SinglePartition | CollectionTypes.MultiPartition,
                inputDocuments,
                ImplementationAsync);

            static async Task ImplementationAsync(Container container, IReadOnlyList<CosmosObject> documents)
            {
                ContainerInternal containerCore = (ContainerInlineCore)container;

                foreach (bool isGatewayQueryPlan in new bool[] { true, false })
                {
                    MockCosmosQueryClient cosmosQueryClientCore = new MockCosmosQueryClient(
                        containerCore.ClientContext,
                        containerCore,
                        isGatewayQueryPlan);

                    ContainerInternal containerWithForcedPlan = new ContainerInlineCore(
                        containerCore.ClientContext,
                        (DatabaseCore)containerCore.Database,
                        containerCore.Id,
                        cosmosQueryClientCore);

                    int numOfQueries = 0;
                    foreach (int maxDegreeOfParallelism in new int[] { 1, 100 })
                    {
                        foreach (int maxItemCount in new int[] { 10, 100 })
                        {
                            numOfQueries++;
                            QueryRequestOptions feedOptions = new QueryRequestOptions
                            {
                                MaxBufferedItemCount = 7000,
                                MaxConcurrency = maxDegreeOfParallelism,
                                MaxItemCount = maxItemCount,
                            };

                            List<CosmosElement> queryResults = await QueryTestsBase.RunQueryAsync(
                                containerWithForcedPlan,
                                "SELECT * FROM c ORDER BY c._ts",
                                feedOptions);

                            Assert.AreEqual(documents.Count(), queryResults.Count);
                        }
                    }

                    if (isGatewayQueryPlan)
                    {
                        Assert.IsTrue(cosmosQueryClientCore.QueryPlanCalls > numOfQueries);
                    }
                    else
                    {
                        Assert.AreEqual(0, cosmosQueryClientCore.QueryPlanCalls, "ServiceInterop mode should not be calling gateway plan retriever");
                    }
                }
            }
        }

        [TestMethod]
        public async Task TestUnsupportedQueriesAsync()
        {
            await this.CreateIngestQueryDeleteAsync(
                ConnectionModes.Direct | ConnectionModes.Gateway,
                CollectionTypes.SinglePartition | CollectionTypes.MultiPartition,
                NoDocuments,
                ImplementationAsync);

            static async Task ImplementationAsync(Container container, IReadOnlyList<CosmosObject> documents)
            {
                QueryRequestOptions feedOptions = new QueryRequestOptions
                {
                    MaxBufferedItemCount = 7000,
                    MaxConcurrency = 10,
                    MaxItemCount = 10,
                };

                string compositeAggregate = "SELECT COUNT(1) + 5 FROM c";

                string[] unsupportedQueries = new string[]
                {
                compositeAggregate,
                };

                foreach (string unsupportedQuery in unsupportedQueries)
                {
                    try
                    {
                        await QueryTestsBase.RunQueryAsync(
                            container,
                            unsupportedQuery,
                            queryRequestOptions: feedOptions);
                        Assert.Fail("Expected query to fail due it not being supported.");
                    }
                    catch (CosmosException e)
                    {
                        Assert.IsTrue(e.Message.Contains("Compositions of aggregates and other expressions are not allowed."),
                            e.Message);
                    }
                }
            }
        }

        [TestMethod]
        public async Task TestTryExecuteQuery()
        {
            await this.CreateIngestQueryDeleteAsync(
                ConnectionModes.Direct,
                CollectionTypes.SinglePartition,
                QueryTestsBase.NoDocuments,
                this.TestTryExecuteQueryHelper);
        }

        private async Task TestTryExecuteQueryHelper(
            Container container,
            IReadOnlyList<CosmosObject> documents)
        {
            ContainerInternal conatinerCore = (ContainerInlineCore)container;
            foreach (int maxDegreeOfParallelism in new int[] { 1, 100 })
            {
                foreach (int maxItemCount in new int[] { 10, 100 })
                {
                    foreach ((string query, QueryFeatures queryFeatures, bool canSupportExpected) in new Tuple<string, QueryFeatures, bool>[]
                    {
                        new Tuple<string, QueryFeatures, bool>("SELECT * FROM c", QueryFeatures.None, true),
                        new Tuple<string, QueryFeatures, bool>("SELECT * FROM c ORDER BY c._ts", QueryFeatures.None, false),
                        new Tuple<string, QueryFeatures, bool>("SELECT * FROM c ORDER BY c._ts", QueryFeatures.OrderBy, true),
                    })
                    {
                        string continuationToken = null;
                        do
                        {
                            ContainerInternal.TryExecuteQueryResult tryExecuteQueryResult = await conatinerCore.TryExecuteQueryAsync(
                                supportedQueryFeatures: queryFeatures,
                                queryDefinition: new QueryDefinition(query),
                                requestOptions: new QueryRequestOptions()
                                {
                                    MaxConcurrency = maxDegreeOfParallelism,
                                    MaxItemCount = maxItemCount,
                                },
                                feedRangeInternal: null,
                                continuationToken: continuationToken);

                            if (canSupportExpected)
                            {
                                Assert.IsTrue(tryExecuteQueryResult is ContainerInternal.QueryPlanIsSupportedResult);
                            }
                            else
                            {
                                Assert.IsTrue(tryExecuteQueryResult is ContainerInternal.QueryPlanNotSupportedResult);
                            }

                            if (canSupportExpected)
                            {
                                ContainerInternal.QueryPlanIsSupportedResult queryPlanIsSupportedResult = (ContainerInternal.QueryPlanIsSupportedResult)tryExecuteQueryResult;
                                ResponseMessage cosmosQueryResponse = await queryPlanIsSupportedResult.QueryIterator.ReadNextAsync();
                                continuationToken = cosmosQueryResponse.ContinuationToken;
                            }
                        } while (continuationToken != null);
                    }
                }
            }

            {
                // Test the syntax error case
                ContainerInternal.TryExecuteQueryResult tryExecuteQueryResult = await conatinerCore.TryExecuteQueryAsync(
                    supportedQueryFeatures: QueryFeatures.None,
                    queryDefinition: new QueryDefinition("This is not a valid query."),
                    requestOptions: new QueryRequestOptions()
                    {
                        MaxConcurrency = 1,
                        MaxItemCount = 1,
                    },
                    feedRangeInternal: null,
                    continuationToken: null);

                Assert.IsTrue(tryExecuteQueryResult is ContainerInternal.FailedToGetQueryPlanResult);
            }

            {
                // Test that the force passthrough mechanism works
                ContainerInternal.TryExecuteQueryResult tryExecuteQueryResult = await conatinerCore.TryExecuteQueryAsync(
                    supportedQueryFeatures: QueryFeatures.None, // Not supporting any features
                    queryDefinition: new QueryDefinition("SELECT VALUE [{\"item\": {\"sum\": SUM(c.blah), \"count\": COUNT(c.blah)}}] FROM c"), // Query has aggregates
                    requestOptions: new QueryRequestOptions()
                    {
                        MaxConcurrency = 1,
                        MaxItemCount = 1,
                    },
                    feedRangeInternal: new FeedRangePartitionKeyRange("0"), // filtering on a PkRangeId.
                    continuationToken: null);

                Assert.IsTrue(tryExecuteQueryResult is ContainerInternal.QueryPlanIsSupportedResult);
                ContainerInternal.QueryPlanIsSupportedResult queryPlanIsSupportedResult = (ContainerInternal.QueryPlanIsSupportedResult)tryExecuteQueryResult;
                ResponseMessage response = await queryPlanIsSupportedResult.QueryIterator.ReadNextAsync();
                Assert.IsTrue(response.IsSuccessStatusCode, response.ErrorMessage);
            }
        }

        [TestMethod]
        public async Task TestMalformedPipelinedContinuationToken()
        {
            await this.CreateIngestQueryDeleteAsync(
                ConnectionModes.Direct,
                CollectionTypes.SinglePartition | CollectionTypes.MultiPartition,
                NoDocuments,
                this.TestMalformedPipelinedContinuationTokenHelper);
        }

        private async Task TestMalformedPipelinedContinuationTokenHelper(
            Container container,
            IReadOnlyList<CosmosObject> documents)
        {
            string notJsonContinuationToken = "is not the continuation token you are looking for";
            await this.TestMalformedPipelinedContinuationTokenRunner(
                container: container,
                queryText: "SELECT * FROM c",
                continuationToken: notJsonContinuationToken);

            string validJsonInvalidFormatContinuationToken = @"{""range"":{""min"":""05C189CD6732"",""max"":""05C18F5D153C""}}";
            await this.TestMalformedPipelinedContinuationTokenRunner(
                container: container,
                queryText: "SELECT * FROM c",
                continuationToken: validJsonInvalidFormatContinuationToken);
        }

        private async Task TestMalformedPipelinedContinuationTokenRunner(
            Container container,
            string queryText,
            string continuationToken)
        {
            {
                // Malformed continuation token
                FeedIterator itemStreamQuery = container.GetItemQueryStreamIterator(
                queryText: queryText,
                continuationToken: continuationToken);
                ResponseMessage cosmosQueryResponse = await itemStreamQuery.ReadNextAsync();
                Assert.AreEqual(HttpStatusCode.BadRequest, cosmosQueryResponse.StatusCode);
                string errorMessage = cosmosQueryResponse.ErrorMessage;
                Assert.IsTrue(errorMessage.Contains(continuationToken));
            }

            // Malformed continuation token
            try
            {
                using (FeedIterator<dynamic> itemQuery = container.GetItemQueryIterator<dynamic>(
                    queryText: queryText,
                    continuationToken: continuationToken))
                {
                    await itemQuery.ReadNextAsync();
                }
                Assert.Fail("Expected bad request");
            }
            catch (CosmosException ce)
            {
                Assert.IsNotNull(ce);
                string message = ce.ToString();
                Assert.IsNotNull(message);
                Assert.IsTrue(message.Contains(continuationToken));
                string diagnostics = ce.Diagnostics.ToString();
                Assert.IsNotNull(diagnostics);
            }
        }

        [TestMethod]
        public void ServiceInteropUsedByDefault()
        {
            // Test initialie does load CosmosClient
            Assert.IsFalse(CustomTypeExtensions.ByPassQueryParsing());
        }

        [TestMethod]
        public async Task TestPassthroughQueryAsync()
        {
            string[] inputDocs = new[]
            {
                @"{""id"":""documentId1"",""key"":""A"",""prop"":3,""shortArray"":[{""a"":5}]}",
                @"{""id"":""documentId2"",""key"":""A"",""prop"":2,""shortArray"":[{""a"":6}]}",
                @"{""id"":""documentId3"",""key"":""A"",""prop"":1,""shortArray"":[{""a"":7}]}",
                @"{""id"":""documentId4"",""key"":5,""prop"":3,""shortArray"":[{""a"":5}]}",
                @"{""id"":""documentId5"",""key"":5,""prop"":2,""shortArray"":[{""a"":6}]}",
                @"{""id"":""documentId6"",""key"":5,""prop"":1,""shortArray"":[{""a"":7}]}",
                @"{""id"":""documentId10"",""prop"":3,""shortArray"":[{""a"":5}]}",
                @"{""id"":""documentId11"",""prop"":2,""shortArray"":[{""a"":6}]}",
                @"{""id"":""documentId12"",""prop"":1,""shortArray"":[{""a"":7}]}",
            };

            await this.CreateIngestQueryDeleteAsync(
                ConnectionModes.Direct,
                CollectionTypes.SinglePartition | CollectionTypes.MultiPartition,
                inputDocs,
                ImplementationAsync,
                "/key");

            async Task ImplementationAsync(Container container, IReadOnlyList<CosmosObject> documents)
            {
                foreach (int maxDegreeOfParallelism in new int[] { 1, 100 })
                {
                    foreach (int maxItemCount in new int[] { 10, 100 })
                    {
                        ContainerInternal containerCore = (ContainerInlineCore)container;

                        foreach (bool isGatewayQueryPlan in new bool[] { true, false })
                        {
                            foreach (Cosmos.PartitionKey? partitionKey in new Cosmos.PartitionKey?[] { new Cosmos.PartitionKey(5), default })
                            {
                                QueryRequestOptions feedOptions = new QueryRequestOptions
                                {
                                    MaxBufferedItemCount = 7000,
                                    MaxConcurrency = maxDegreeOfParallelism,
                                    MaxItemCount = maxItemCount,
                                };

                                async Task<List<CosmosElement>> AssertPassthroughAsync(string query, Cosmos.PartitionKey? pk = default)
                                {
                                    MockCosmosQueryClient cosmosQueryClientCore = new MockCosmosQueryClient(
                                        containerCore.ClientContext,
                                        containerCore,
                                        isGatewayQueryPlan);

                                    ContainerInternal containerWithForcedPlan = new ContainerInlineCore(
                                        containerCore.ClientContext,
                                        (DatabaseCore)containerCore.Database,
                                        containerCore.Id,
                                        cosmosQueryClientCore);

                                    feedOptions.TestSettings = new TestInjections(
                                        simulate429s: false,
                                        simulateEmptyPages: false,
                                        responseStats: new TestInjections.ResponseStats());
                                    feedOptions.PartitionKey = pk;

                                    List<CosmosElement> queryResults = await QueryTestsBase.RunQueryCombinationsAsync(
                                        containerWithForcedPlan,
                                        query,
                                        feedOptions,
                                        QueryDrainingMode.HoldState | QueryDrainingMode.CosmosElementContinuationToken);

                                    Assert.IsTrue(feedOptions.TestSettings.Stats.PipelineType.HasValue);
                                    Assert.AreEqual(TestInjections.PipelineType.Passthrough, feedOptions.TestSettings.Stats.PipelineType.Value);

                                    if (pk.HasValue)
                                    {
                                        Assert.AreEqual(0, cosmosQueryClientCore.QueryPlanCalls);
                                    }

                                    return queryResults;
                                }

                                async Task<List<CosmosElement>> AssertSpecializedAsync(string query, Cosmos.PartitionKey? pk = default)
                                {
                                    MockCosmosQueryClient cosmosQueryClientCore = new MockCosmosQueryClient(
                                        containerCore.ClientContext,
                                        containerCore,
                                        isGatewayQueryPlan);

                                    ContainerInternal containerWithForcedPlan = new ContainerInlineCore(
                                        containerCore.ClientContext,
                                        (DatabaseCore)containerCore.Database,
                                        containerCore.Id,
                                        cosmosQueryClientCore);

                                    feedOptions.TestSettings = new TestInjections(
                                        simulate429s: false,
                                        simulateEmptyPages: false,
                                        responseStats: new TestInjections.ResponseStats());
                                    feedOptions.PartitionKey = pk;

                                    List<CosmosElement> queryResults = await QueryTestsBase.RunQueryCombinationsAsync(
                                        containerWithForcedPlan,
                                        query,
                                        feedOptions,
                                        QueryDrainingMode.HoldState | QueryDrainingMode.CosmosElementContinuationToken);

                                    Assert.IsTrue(feedOptions.TestSettings.Stats.PipelineType.HasValue);
                                    Assert.AreEqual(TestInjections.PipelineType.Specialized, feedOptions.TestSettings.Stats.PipelineType.Value);

                                    return queryResults;
                                }

                                await AssertPassthroughAsync("SELECT * FROM c", partitionKey);

                                await AssertSpecializedAsync("SELECT * FROM c ORDER BY c._ts");

                                // Parallel and ORDER BY with partition key
                                foreach (string query in new string[]
                                {
                                    "SELECT * FROM c WHERE c.key = 5",
                                    "SELECT * FROM c WHERE c.key = 5 ORDER BY c._ts",
                                })
                                {
                                    List<CosmosElement> queryResults = await AssertPassthroughAsync(query, partitionKey);
                                    Assert.AreEqual(
                                        3,
                                        queryResults.Count,
                                        $"query: {query} failed with {nameof(maxDegreeOfParallelism)}: {maxDegreeOfParallelism}, {nameof(maxItemCount)}: {maxItemCount}");
                                }

                                // TOP 
                                {
                                    // Top + Partition key => passthrough
                                    {
                                        string query = "SELECT TOP 2 c.id FROM c WHERE c.key = 5";
                                        List<CosmosElement> queryResults = await AssertPassthroughAsync(query, partitionKey);

                                        Assert.AreEqual(
                                            2,
                                            queryResults.Count,
                                            $"query: {query} failed with {nameof(maxDegreeOfParallelism)}: {maxDegreeOfParallelism}, {nameof(maxItemCount)}: {maxItemCount}");
                                    }

                                    // Top without partition => !passthrough
                                    {
                                        string query = "SELECT TOP 2 c.id FROM c";
                                        List<CosmosElement> queryResults = await AssertSpecializedAsync(query);
                                    }
                                }

                                // OFFSET / LIMIT 
                                {
                                    // With Partition Key => passthrough
                                    {
                                        string query = "SELECT c.id FROM c WHERE c.key = 5 OFFSET 1 LIMIT 1";
                                        List<CosmosElement> queryResults = await AssertPassthroughAsync(query, partitionKey);

                                        Assert.AreEqual(
                                            1,
                                            queryResults.Count,
                                            $"query: {query} failed with {nameof(maxDegreeOfParallelism)}: {maxDegreeOfParallelism}, {nameof(maxItemCount)}: {maxItemCount}");
                                    }

                                    // Without Partition Key => specialized
                                    {
                                        string query = "SELECT c.id FROM c OFFSET 1 LIMIT 1";
                                        List<CosmosElement> queryResults = await AssertSpecializedAsync(query);
                                    }
                                }

                                // AGGREGATES
                                {
                                    // With partition key => specialized
                                    {
                                        string query = "SELECT VALUE COUNT(1) FROM c WHERE c.key = 5";
                                        List<CosmosElement> queryResults = await AssertSpecializedAsync(query, partitionKey);

                                        Assert.AreEqual(
                                            1,
                                            queryResults.Count,
                                            $"query: {query} failed with {nameof(maxDegreeOfParallelism)}: {maxDegreeOfParallelism}, {nameof(maxItemCount)}: {maxItemCount}");

                                        Assert.AreEqual(
                                            3,
                                            Number64.ToLong((queryResults.First() as CosmosNumber64).GetValue()),
                                            $"query: {query} failed with {nameof(maxDegreeOfParallelism)}: {maxDegreeOfParallelism}, {nameof(maxItemCount)}: {maxItemCount}");
                                    }

                                    // Without partitoin key => specialized
                                    {
                                        string query = "SELECT VALUE COUNT(1) FROM c";
                                        List<CosmosElement> queryResults = await AssertSpecializedAsync(query);
                                    }
                                }

                                // GROUP BY 
                                {
                                    // With Partition Key => Specialized
                                    {
                                        string query = "SELECT VALUE c.key FROM c WHERE c.key = 5 GROUP BY c.key";
                                        List<CosmosElement> queryResults = await AssertSpecializedAsync(query, partitionKey);

                                        Assert.AreEqual(
                                            1,
                                            queryResults.Count,
                                            $"query: {query} failed with {nameof(maxDegreeOfParallelism)}: {maxDegreeOfParallelism}, {nameof(maxItemCount)}: {maxItemCount}");
                                    }

                                    // Without Partition Key => Specialized
                                    {
                                        string query = "SELECT VALUE c.key FROM c GROUP BY c.key";
                                        List<CosmosElement> queryResults = await AssertSpecializedAsync(query, partitionKey);
                                    }
                                }

                                // DISTINCT 
                                {
                                    // With Partition Key => specialized
                                    {
                                        string query = "SELECT DISTINCT VALUE c.key FROM c WHERE c.key = 5";
                                        List<CosmosElement> queryResults = await AssertSpecializedAsync(query, partitionKey);

                                        Assert.AreEqual(
                                            1,
                                            queryResults.Count,
                                            $"query: {query} failed with {nameof(maxDegreeOfParallelism)}: {maxDegreeOfParallelism}, {nameof(maxItemCount)}: {maxItemCount}");
                                    }

                                    // Without Partition Key => specialized
                                    {
                                        string query = "SELECT DISTINCT VALUE c.key FROM c";
                                        List<CosmosElement> queryResults = await AssertSpecializedAsync(query, partitionKey);
                                    }
                                }

                                // Syntax Error
                                {
                                    string query = "this is not a valid query";
                                    try
                                    {
                                        List<CosmosElement> queryResults = await AssertSpecializedAsync(query, partitionKey);

                                        Assert.Fail("Expected an exception.");
                                    }
                                    catch (CosmosException e) when (e.StatusCode == HttpStatusCode.BadRequest)
                                    {
                                    }
                                }
                            }
                        }
                    }
                }
            }
        }

        [TestMethod]
        public async Task TestTracingAsync()
        {
            int seed = (int)(DateTime.UtcNow - new DateTime(1970, 1, 1)).TotalSeconds;
            uint numberOfDocuments = 100;
            QueryOracleUtil util = new QueryOracle2(seed);
            IEnumerable<string> inputDocuments = util.GetDocuments(numberOfDocuments);

            await this.CreateIngestQueryDeleteAsync(
                ConnectionModes.Direct,
                CollectionTypes.MultiPartition,
                inputDocuments,
                ImplementationAsync);

            static async Task ImplementationAsync(Container container, IReadOnlyList<CosmosObject> documents)
            {
                foreach (string query in new string[] { "SELECT c.id FROM c", "SELECT c._ts, c.id FROM c ORDER BY c._ts" })
                {
                    QueryRequestOptions queryRequestOptions = new QueryRequestOptions
                    {
                        MaxBufferedItemCount = 7000,
                        MaxConcurrency = 10,
                        MaxItemCount = 10,
                        ReturnResultsInDeterministicOrder = true,
                    };

                    FeedIteratorInternal<CosmosElement> feedIterator = (FeedIteratorInternal<CosmosElement>)container.GetItemQueryIterator<CosmosElement>(
                        queryText: query,
                        requestOptions: queryRequestOptions);
                    ITrace trace;
                    int numChildren = 1; // +1 for create query pipeline
                    using (trace = Trace.GetRootTrace("Cross Partition Query"))
                    {
                        while (feedIterator.HasMoreResults)
                        {
                            await feedIterator.ReadNextAsync(trace, default);
                            numChildren++;
                        }
                    }

                    string traceString = TraceWriter.TraceToText(trace);

                    Console.WriteLine(traceString);

                    //Assert.AreEqual(numChildren, trace.Children.Count);
                }
            }
        }

        [TestMethod]
<<<<<<< HEAD
        public async Task TestCosmosDiagnosticsAsync()
=======
        public async Task TestCancellationTokenAsync()
>>>>>>> f95a8087
        {
            int seed = (int)(DateTime.UtcNow - new DateTime(1970, 1, 1)).TotalSeconds;
            uint numberOfDocuments = 100;
            QueryOracleUtil util = new QueryOracle2(seed);
            IEnumerable<string> inputDocuments = util.GetDocuments(numberOfDocuments);

            await this.CreateIngestQueryDeleteAsync(
<<<<<<< HEAD
                ConnectionModes.Direct | ConnectionModes.Gateway,
=======
                ConnectionModes.Direct,
>>>>>>> f95a8087
                CollectionTypes.MultiPartition,
                inputDocuments,
                ImplementationAsync);

            static async Task ImplementationAsync(Container container, IReadOnlyList<CosmosObject> documents)
            {
                foreach (string query in new string[] { "SELECT c.id FROM c", "SELECT c._ts, c.id FROM c ORDER BY c._ts" })
                {
                    QueryRequestOptions queryRequestOptions = new QueryRequestOptions
                    {
                        MaxBufferedItemCount = 7000,
                        MaxConcurrency = 10,
                        MaxItemCount = 10,
                        ReturnResultsInDeterministicOrder = true,
                    };

<<<<<<< HEAD
                    FeedIterator<CosmosElement> feedIterator = container.GetItemQueryIterator<CosmosElement>(
                        queryText: query,
                        requestOptions: queryRequestOptions);

                    List<CosmosDiagnostics> diagnostics = new List<CosmosDiagnostics>();
                    while (feedIterator.HasMoreResults)
                    {
                        FeedResponse<CosmosElement> feedResponse = await feedIterator.ReadNextAsync(default);
                        Assert.IsTrue(feedResponse.Diagnostics is CosmosTraceDiagnostics cosmosTraceDiagnostics);
                        diagnostics.Add(feedResponse.Diagnostics);
                    }

                    string concatenatedDiagnostics = string.Concat(diagnostics.Select(x => x.ToString()));
                    Assert.IsTrue(concatenatedDiagnostics.Contains("QueryPlan"));
=======
                    // See if cancellation token is honored for first request
                    try
                    {
                        CancellationTokenSource cancellationTokenSource = new CancellationTokenSource();
                        cancellationTokenSource.Cancel();
                        FeedIteratorInternal<CosmosElement> feedIterator = (FeedIteratorInternal<CosmosElement>)container.GetItemQueryIterator<CosmosElement>(
                            queryText: query,
                            requestOptions: queryRequestOptions);
                        await feedIterator.ReadNextAsync(cancellationTokenSource.Token);

                        Assert.Fail("Expected exception.");
                    }
                    catch (OperationCanceledException)
                    {
                    }

                    // See if cancellation token is honored for second request
                    try
                    {
                        CancellationTokenSource cancellationTokenSource = new CancellationTokenSource();
                        cancellationTokenSource.Cancel();
                        FeedIteratorInternal<CosmosElement> feedIterator = (FeedIteratorInternal<CosmosElement>)container.GetItemQueryIterator<CosmosElement>(
                            queryText: query,
                            requestOptions: queryRequestOptions);
                        await feedIterator.ReadNextAsync(default);
                        await feedIterator.ReadNextAsync(cancellationTokenSource.Token);

                        Assert.Fail("Expected exception.");
                    }
                    catch (OperationCanceledException)
                    {
                    }

                    // See if cancellation token is honored mid draining
                    try
                    {
                        CancellationTokenSource cancellationTokenSource = new CancellationTokenSource();
                        FeedIteratorInternal<CosmosElement> feedIterator = (FeedIteratorInternal<CosmosElement>)container.GetItemQueryIterator<CosmosElement>(
                            queryText: query,
                            requestOptions: queryRequestOptions);
                        await feedIterator.ReadNextAsync(cancellationTokenSource.Token);
                        cancellationTokenSource.Cancel();
                        await feedIterator.ReadNextAsync(cancellationTokenSource.Token);

                        Assert.Fail("Expected exception.");
                    }
                    catch (OperationCanceledException)
                    {
                    }
>>>>>>> f95a8087
                }
            }
        }
    }
}<|MERGE_RESOLUTION|>--- conflicted
+++ resolved
@@ -928,11 +928,7 @@
         }
 
         [TestMethod]
-<<<<<<< HEAD
-        public async Task TestCosmosDiagnosticsAsync()
-=======
         public async Task TestCancellationTokenAsync()
->>>>>>> f95a8087
         {
             int seed = (int)(DateTime.UtcNow - new DateTime(1970, 1, 1)).TotalSeconds;
             uint numberOfDocuments = 100;
@@ -940,11 +936,7 @@
             IEnumerable<string> inputDocuments = util.GetDocuments(numberOfDocuments);
 
             await this.CreateIngestQueryDeleteAsync(
-<<<<<<< HEAD
-                ConnectionModes.Direct | ConnectionModes.Gateway,
-=======
-                ConnectionModes.Direct,
->>>>>>> f95a8087
+                ConnectionModes.Direct,
                 CollectionTypes.MultiPartition,
                 inputDocuments,
                 ImplementationAsync);
@@ -961,22 +953,6 @@
                         ReturnResultsInDeterministicOrder = true,
                     };
 
-<<<<<<< HEAD
-                    FeedIterator<CosmosElement> feedIterator = container.GetItemQueryIterator<CosmosElement>(
-                        queryText: query,
-                        requestOptions: queryRequestOptions);
-
-                    List<CosmosDiagnostics> diagnostics = new List<CosmosDiagnostics>();
-                    while (feedIterator.HasMoreResults)
-                    {
-                        FeedResponse<CosmosElement> feedResponse = await feedIterator.ReadNextAsync(default);
-                        Assert.IsTrue(feedResponse.Diagnostics is CosmosTraceDiagnostics cosmosTraceDiagnostics);
-                        diagnostics.Add(feedResponse.Diagnostics);
-                    }
-
-                    string concatenatedDiagnostics = string.Concat(diagnostics.Select(x => x.ToString()));
-                    Assert.IsTrue(concatenatedDiagnostics.Contains("QueryPlan"));
-=======
                     // See if cancellation token is honored for first request
                     try
                     {
@@ -1026,7 +1002,6 @@
                     catch (OperationCanceledException)
                     {
                     }
->>>>>>> f95a8087
                 }
             }
         }
