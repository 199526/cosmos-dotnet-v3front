<<<<<<< HEAD
//------------------------------------------------------------
// Copyright (c) Microsoft Corporation.  All rights reserved.
//------------------------------------------------------------

namespace Microsoft.Azure.Cosmos.Tests.Tracing
{
    using System;
    using System.Collections.Generic;
    using System.Collections.ObjectModel;
    using System.Globalization;
    using System.IO;
    using System.Linq;
    using System.Net.Http;
    using System.Reflection;
    using System.Runtime.CompilerServices;
    using System.Threading.Tasks;
    using System.Xml;
    using Microsoft.Azure.Cosmos.ChangeFeed;
    using Microsoft.Azure.Cosmos.ChangeFeed.Pagination;
    using Microsoft.Azure.Cosmos.CosmosElements;
    using Microsoft.Azure.Cosmos.Pagination;
    using Microsoft.Azure.Cosmos.Query.Core;
    using Microsoft.Azure.Cosmos.Query.Core.Metrics;
    using Microsoft.Azure.Cosmos.Query.Core.Monads;
    using Microsoft.Azure.Cosmos.Query.Core.Pipeline;
    using Microsoft.Azure.Cosmos.Query.Core.Pipeline.Pagination;
    using Microsoft.Azure.Cosmos.Query.Core.QueryPlan;
    using Microsoft.Azure.Cosmos.ReadFeed;
    using Microsoft.Azure.Cosmos.ReadFeed.Pagination;
    using Microsoft.Azure.Cosmos.Test.BaselineTest;
    using Microsoft.Azure.Cosmos.Tests.Pagination;
    using Microsoft.Azure.Cosmos.Tests.Query.Metrics;
    using Microsoft.Azure.Cosmos.Tracing;
    using Microsoft.Azure.Cosmos.Tracing.TraceData;
    using Microsoft.Azure.Documents;
    using Microsoft.VisualStudio.TestTools.UnitTesting;
    using Newtonsoft.Json.Linq;
    using static Microsoft.Azure.Cosmos.Tracing.TraceData.ClientSideRequestStatisticsTraceDatum;

    [TestClass]
    public sealed class TraceWriterBaselineTests : BaselineTests<TraceWriterBaselineTests.Input, TraceWriterBaselineTests.Output>
    {
        private static readonly Lazy<QueryMetrics> MockQueryMetrics = new Lazy<QueryMetrics>(() => new QueryMetrics(
            BackendMetricsTests.MockBackendMetrics,
            IndexUtilizationInfoTests.MockIndexUtilizationInfo,
            ClientSideMetricsTests.MockClientSideMetrics));

        private static readonly Documents.PartitionKeyDefinition partitionKeyDefinition = new Documents.PartitionKeyDefinition()
        {
            Paths = new Collection<string>()
            {
                "/pk"
            },
            Kind = Documents.PartitionKind.Hash,
            Version = Documents.PartitionKeyDefinitionVersion.V2,
        };

        [TestMethod]
        [Timeout(5000)]
        public void Serialization()
        {
            List<Input> inputs = new List<Input>();

            int startLineNumber;
            int endLineNumber;

            //----------------------------------------------------------------
            //  Root Trace
            //----------------------------------------------------------------
            {
                startLineNumber = GetLineNumber();
                TraceForBaselineTesting rootTrace;
                using (rootTrace = TraceForBaselineTesting.GetRootTrace())
                {
                }
                endLineNumber = GetLineNumber();

                inputs.Add(new Input("Root Trace", rootTrace, startLineNumber, endLineNumber));
            }
            //----------------------------------------------------------------

            //----------------------------------------------------------------
            //  Root Trace With Datum
            //----------------------------------------------------------------
            {
                startLineNumber = GetLineNumber();
                TraceForBaselineTesting rootTraceWithDatum;
                using (rootTraceWithDatum = TraceForBaselineTesting.GetRootTrace())
                {
                    rootTraceWithDatum.AddDatum("QueryMetrics", new QueryMetricsTraceDatum(MockQueryMetrics));
                }
                endLineNumber = GetLineNumber();

                inputs.Add(new Input("Root Trace With Datum", rootTraceWithDatum, startLineNumber, endLineNumber));
            }
            //----------------------------------------------------------------

            //----------------------------------------------------------------
            //  Root Trace With One Child
            //----------------------------------------------------------------
            {
                startLineNumber = GetLineNumber();
                TraceForBaselineTesting rootTrace;
                using (rootTrace = TraceForBaselineTesting.GetRootTrace())
                {
                    using (ITrace childTrace1 = rootTrace.StartChild("Child1"))
                    {
                    }
                }
                endLineNumber = GetLineNumber();

                inputs.Add(new Input("Root Trace With One Child", rootTrace, startLineNumber, endLineNumber));
            }
            //----------------------------------------------------------------

            //----------------------------------------------------------------
            //  Root Trace With One Child With Datum
            //----------------------------------------------------------------
            {
                startLineNumber = GetLineNumber();
                TraceForBaselineTesting rootTrace;
                using (rootTrace = TraceForBaselineTesting.GetRootTrace())
                {
                    using (ITrace childTrace1 = rootTrace.StartChild("Child1"))
                    {
                        childTrace1.AddDatum("QueryMetrics", new QueryMetricsTraceDatum(MockQueryMetrics));
                    }
                }
                endLineNumber = GetLineNumber();

                inputs.Add(new Input("Root Trace With One Child With Datum", rootTrace, startLineNumber, endLineNumber));
            }
            //----------------------------------------------------------------

            //----------------------------------------------------------------
            //  Root Trace With Two Children
            //----------------------------------------------------------------
            {
                startLineNumber = GetLineNumber();
                TraceForBaselineTesting rootTrace;
                using (rootTrace = TraceForBaselineTesting.GetRootTrace())
                {
                    using (ITrace childTrace1 = rootTrace.StartChild("Child1"))
                    {
                    }

                    using (ITrace childTrace2 = rootTrace.StartChild("Child2"))
                    {
                    }
                }
                endLineNumber = GetLineNumber();

                inputs.Add(new Input("Root Trace With Two Children", rootTrace, startLineNumber, endLineNumber));
            }
            //----------------------------------------------------------------

            //----------------------------------------------------------------
            //  Root Trace With Two Children With Info
            //----------------------------------------------------------------
            {
                startLineNumber = GetLineNumber();
                TraceForBaselineTesting rootTrace;
                using (rootTrace = TraceForBaselineTesting.GetRootTrace())
                {
                    using (ITrace childTrace1 = rootTrace.StartChild("Child1"))
                    {
                        childTrace1.AddDatum("QueryMetrics", new QueryMetricsTraceDatum(MockQueryMetrics));
                    }

                    using (ITrace childTrace2 = rootTrace.StartChild("Child2"))
                    {
                        childTrace2.AddDatum("QueryMetrics", new QueryMetricsTraceDatum(MockQueryMetrics));
                    }
                }
                endLineNumber = GetLineNumber();

                inputs.Add(new Input("Root Trace With Two Children With Info", rootTrace, startLineNumber, endLineNumber));
            }
            //----------------------------------------------------------------

            //----------------------------------------------------------------
            //  Trace With Grandchidren
            //----------------------------------------------------------------
            {
                startLineNumber = GetLineNumber();
                TraceForBaselineTesting rootTrace;
                using (rootTrace = TraceForBaselineTesting.GetRootTrace())
                {
                    using (ITrace childTrace1 = rootTrace.StartChild(
                        name: "Child1",
                        component: TraceComponent.Unknown,
                        level: TraceLevel.Info))
                    {
                        using (ITrace child1Child1 = childTrace1.StartChild(
                            name: "Child1Child1",
                            component: TraceComponent.Unknown,
                            level: TraceLevel.Info))
                        {
                        }

                        using (ITrace child1Child2 = childTrace1.StartChild(
                            name: "Child1Child2",
                            component: TraceComponent.Unknown,
                            level: TraceLevel.Info))
                        {
                        }
                    }

                    using (ITrace childTrace2 = rootTrace.StartChild(
                        name: "Child2",
                        component: TraceComponent.Unknown,
                        level: TraceLevel.Info))
                    {
                        using (ITrace child2Child1 = childTrace2.StartChild(
                            name: "Child2Child1",
                            component: TraceComponent.Unknown,
                            level: TraceLevel.Info))
                        {
                        }

                        using (ITrace child2Child2 = childTrace2.StartChild(
                            name: "Child2Child2",
                            component: TraceComponent.Unknown,
                            level: TraceLevel.Info))
                        {
                        }

                        using (ITrace child2Child3 = childTrace2.StartChild(
                            name: "Child2Child3",
                            component: TraceComponent.Unknown,
                            level: TraceLevel.Info))
                        {
                        }
                    }
                }

                endLineNumber = GetLineNumber();

                inputs.Add(new Input("Trace With Grandchildren", rootTrace, startLineNumber, endLineNumber));
            }
            //----------------------------------------------------------------

            this.ExecuteTestSuite(inputs);
        }

        [TestMethod]
        [Timeout(5000)]
        public void TraceData()
        {
            List<Input> inputs = new List<Input>();

            int startLineNumber;
            int endLineNumber;

            //----------------------------------------------------------------
            //  Point Operation Statistics
            //----------------------------------------------------------------
            {
                {
                    startLineNumber = GetLineNumber();
                    TraceForBaselineTesting rootTrace;
                    using (rootTrace = TraceForBaselineTesting.GetRootTrace())
                    {
                        PointOperationStatisticsTraceDatum datum = new PointOperationStatisticsTraceDatum(
                            activityId: Guid.Empty.ToString(),
                            responseTimeUtc: new DateTime(2020, 1, 2, 3, 4, 5, 6),
                            statusCode: System.Net.HttpStatusCode.OK,
                            subStatusCode: Documents.SubStatusCodes.WriteForbidden,
                            requestCharge: 4,
                            errorMessage: null,
                            method: HttpMethod.Post,
                            requestUri: "http://localhost.com",
                            requestSessionToken: nameof(PointOperationStatisticsTraceDatum.RequestSessionToken),
                            responseSessionToken: nameof(PointOperationStatisticsTraceDatum.ResponseSessionToken),
                            beLatencyInMs: "0.42");
                        rootTrace.AddDatum("Point Operation Statistics", datum);
                    }
                    endLineNumber = GetLineNumber();

                    inputs.Add(new Input("Point Operation Statistics", rootTrace, startLineNumber, endLineNumber));
                }

                {
                    startLineNumber = GetLineNumber();
                    TraceForBaselineTesting rootTrace;
                    using (rootTrace = TraceForBaselineTesting.GetRootTrace())
                    {
                        PointOperationStatisticsTraceDatum datum = new PointOperationStatisticsTraceDatum(
                            activityId: default,
                            responseTimeUtc: default,
                            statusCode: default,
                            subStatusCode: default,
                            requestCharge: default,
                            errorMessage: default,
                            method: default,
                            requestUri: default,
                            requestSessionToken: default,
                            responseSessionToken: default,
                            beLatencyInMs: default);
                        rootTrace.AddDatum("Point Operation Statistics Default", datum);
                    }
                    endLineNumber = GetLineNumber();

                    inputs.Add(new Input("Point Operation Statistics Default", rootTrace, startLineNumber, endLineNumber));
                }
            }
            //----------------------------------------------------------------

            //----------------------------------------------------------------
            //  Query Metrics
            //----------------------------------------------------------------
            {
                startLineNumber = GetLineNumber();
                TraceForBaselineTesting rootTrace;
                using (rootTrace = TraceForBaselineTesting.GetRootTrace())
                {
                    QueryMetricsTraceDatum datum = new QueryMetricsTraceDatum(
                        new Lazy<QueryMetrics>(() => new QueryMetrics(
                            BackendMetricsTests.MockBackendMetrics,
                            IndexUtilizationInfoTests.MockIndexUtilizationInfo,
                            ClientSideMetricsTests.MockClientSideMetrics)));
                    rootTrace.AddDatum("Query Metrics", datum);
                }
                endLineNumber = GetLineNumber();

                inputs.Add(new Input("Query Metrics", rootTrace, startLineNumber, endLineNumber));
            }
            //----------------------------------------------------------------

            //----------------------------------------------------------------
            //  Client Side Request Stats
            //----------------------------------------------------------------
            {
                {
                    startLineNumber = GetLineNumber();
                    TraceForBaselineTesting rootTrace;
                    using (rootTrace = TraceForBaselineTesting.GetRootTrace())
                    {
                        ClientSideRequestStatisticsTraceDatum datum = new ClientSideRequestStatisticsTraceDatum(DateTime.MinValue,new TraceSummary());

                        TransportAddressUri uri1 = new TransportAddressUri(new Uri("http://someUri1.com"));
                        TransportAddressUri uri2 = new TransportAddressUri(new Uri("http://someUri2.com"));

                        datum.ContactedReplicas.Add(uri1);
                        datum.ContactedReplicas.Add(uri2);

                        ClientSideRequestStatisticsTraceDatum.AddressResolutionStatistics mockStatistics = new ClientSideRequestStatisticsTraceDatum.AddressResolutionStatistics(
                            DateTime.MinValue,
                            DateTime.MaxValue,
                            "http://localhost.com");

                        TraceWriterBaselineTests.GetPrivateField<Dictionary<string, AddressResolutionStatistics>>(datum, "endpointToAddressResolutionStats").Add("asdf", mockStatistics);
                        TraceWriterBaselineTests.GetPrivateField<Dictionary<string, AddressResolutionStatistics>>(datum, "endpointToAddressResolutionStats").Add("asdf2", mockStatistics);

                        datum.FailedReplicas.Add(uri1);
                        datum.FailedReplicas.Add(uri2);

                        datum.RegionsContacted.Add(("local", uri1.Uri));
                        datum.RegionsContacted.Add(("local", uri2.Uri));

                        TraceWriterBaselineTests.SetEndRequestTime(datum, DateTime.MaxValue);

                        StoreResponseStatistics storeResponseStatistics = new StoreResponseStatistics(
                            DateTime.MinValue,
                            DateTime.MaxValue,
                            new Documents.StoreResult(
                                storeResponse: new StoreResponse(),
                                exception: null,
                                partitionKeyRangeId: 42.ToString(),
                                lsn: 1337,
                                quorumAckedLsn: 23,
                                requestCharge: 3.14,
                                currentReplicaSetSize: 4,
                                currentWriteQuorum: 3,
                                isValid: true,
                                storePhysicalAddress: new Uri("http://storephysicaladdress.com"),
                                globalCommittedLSN: 1234,
                                numberOfReadRegions: 13,
                                itemLSN: 15,
                                sessionToken: new SimpleSessionToken(42),
                                usingLocalLSN: true,
                                activityId: Guid.Empty.ToString(),
                                backendRequestDurationInMs: "4.2",
                                retryAfterInMs: "42",
                                transportRequestStats: TraceWriterBaselineTests.CreateTransportRequestStats()),
                            ResourceType.Document,
                            OperationType.Query,
                            uri1.Uri);

                        TraceWriterBaselineTests.GetPrivateField<List<StoreResponseStatistics>>(datum, "storeResponseStatistics").Add(storeResponseStatistics);
                        rootTrace.AddDatum("Client Side Request Stats", datum);
                    }
                    endLineNumber = GetLineNumber();

                    inputs.Add(new Input("Client Side Request Stats", rootTrace, startLineNumber, endLineNumber));
                }

                {
                    startLineNumber = GetLineNumber();
                    TraceForBaselineTesting rootTrace;
                    using (rootTrace = TraceForBaselineTesting.GetRootTrace())
                    {
                        ClientSideRequestStatisticsTraceDatum datum = new ClientSideRequestStatisticsTraceDatum(DateTime.MinValue,new TraceSummary());
                        datum.ContactedReplicas.Add(default);

                        TraceWriterBaselineTests.GetPrivateField<Dictionary<string, AddressResolutionStatistics>>(datum, "endpointToAddressResolutionStats").Add("asdf", default);
                        TraceWriterBaselineTests.GetPrivateField<Dictionary<string, AddressResolutionStatistics>>(datum, "endpointToAddressResolutionStats").Add("asdf2", default);

                        datum.FailedReplicas.Add(default);

                        datum.RegionsContacted.Add(default);

                        TraceWriterBaselineTests.SetEndRequestTime(datum, default);

                        StoreResponseStatistics storeResponseStatistics = new StoreResponseStatistics(
                            requestStartTime: default,
                            requestResponseTime: default,
                            new Documents.StoreResult(
                                storeResponse: new StoreResponse(),
                                exception: default,
                                partitionKeyRangeId: default,
                                lsn: default,
                                quorumAckedLsn: default,
                                requestCharge: default,
                                currentReplicaSetSize: default,
                                currentWriteQuorum: default,
                                isValid: default,
                                storePhysicalAddress: default,
                                globalCommittedLSN: default,
                                numberOfReadRegions: default,
                                itemLSN: default,
                                sessionToken: default,
                                usingLocalLSN: default,
                                activityId: default,
                                retryAfterInMs: default,
                                backendRequestDurationInMs: default,
                                 transportRequestStats: TraceWriterBaselineTests.CreateTransportRequestStats()),
                            resourceType: default,
                            operationType: default,
                            locationEndpoint: default);

                        TraceWriterBaselineTests.GetPrivateField<List<StoreResponseStatistics>>(datum, "storeResponseStatistics").Add(storeResponseStatistics);
                        rootTrace.AddDatum("Client Side Request Stats Default", datum);
                    }
                    endLineNumber = GetLineNumber();

                    inputs.Add(new Input("Client Side Request Stats Default", rootTrace, startLineNumber, endLineNumber));
                }

                {
                    startLineNumber = GetLineNumber();
                    TraceForBaselineTesting rootTrace;
                    using (rootTrace = TraceForBaselineTesting.GetRootTrace())
                    {
                        ClientSideRequestStatisticsTraceDatum datum = new ClientSideRequestStatisticsTraceDatum(DateTime.MinValue, new TraceSummary());
                        TraceWriterBaselineTests.SetEndRequestTime(datum,DateTime.MaxValue);

                        HttpResponseStatistics httpResponseStatistics = new HttpResponseStatistics(
                            DateTime.MinValue,
                            DateTime.MaxValue,
                            new Uri("http://someUri1.com"),
                            HttpMethod.Get,
                            ResourceType.Document,
                            new HttpResponseMessage(System.Net.HttpStatusCode.OK) { ReasonPhrase = "Success" },
                            exception: null);

                        TraceWriterBaselineTests.GetPrivateField<List<HttpResponseStatistics>>(datum, "httpResponseStatistics").Add(httpResponseStatistics);

                        HttpResponseStatistics httpResponseStatisticsException = new HttpResponseStatistics(
                            DateTime.MinValue,
                            DateTime.MaxValue,
                            new Uri("http://someUri1.com"),
                            HttpMethod.Get,
                            ResourceType.Document,
                            responseMessage: null,
                            exception: new OperationCanceledException());
                        TraceWriterBaselineTests.GetPrivateField<List<HttpResponseStatistics>>(datum, "httpResponseStatistics").Add(httpResponseStatisticsException);

                        rootTrace.AddDatum("Client Side Request Stats", datum);
                    }
                    endLineNumber = GetLineNumber();

                    inputs.Add(new Input("Client Side Request Stats For Gateway Request", rootTrace, startLineNumber, endLineNumber));
                }
            }
            //----------------------------------------------------------------

            //----------------------------------------------------------------
            //  CPU History
            //----------------------------------------------------------------
            {
                startLineNumber = GetLineNumber();
                TraceForBaselineTesting rootTrace;
                using (rootTrace = TraceForBaselineTesting.GetRootTrace())
                {
                    CpuHistoryTraceDatum datum = new CpuHistoryTraceDatum(
                        new Documents.Rntbd.SystemUsageHistory(
                            new ReadOnlyCollection<Documents.Rntbd.SystemUsageLoad>(
                                new List<Documents.Rntbd.SystemUsageLoad>()
                                {
                                    new Documents.Rntbd.SystemUsageLoad(
                                        DateTime.MinValue,
                                        this.GetThreadInfo(),
                                        42,
                                        1000),
                                    new Documents.Rntbd.SystemUsageLoad(
                                        DateTime.MinValue,
                                        this.GetThreadInfo(),
                                        23,
                                        9000),
                                }),
                            monitoringInterval: TimeSpan.MaxValue));
                    rootTrace.AddDatum("System Info", datum);
                }
                endLineNumber = GetLineNumber();

                inputs.Add(new Input("System Info", rootTrace, startLineNumber, endLineNumber));
            }
            //----------------------------------------------------------------

            this.ExecuteTestSuite(inputs);
        }

        private Documents.Rntbd.ThreadInformation GetThreadInfo()
        {
            Documents.Rntbd.ThreadInformation threadInfo = Documents.Rntbd.ThreadInformation.Get();
            Type threadInfoType = threadInfo.GetType();
            FieldInfo prop = threadInfoType.GetField("<AvailableThreads>k__BackingField", BindingFlags.Instance | BindingFlags.NonPublic);
            prop.SetValue(threadInfo, null);

            prop = threadInfoType.GetField("<IsThreadStarving>k__BackingField", BindingFlags.Instance | BindingFlags.NonPublic);
            prop.SetValue(threadInfo, null);

            prop = threadInfoType.GetField("<MinThreads>k__BackingField", BindingFlags.Instance | BindingFlags.NonPublic);
            prop.SetValue(threadInfo, null);

            prop = threadInfoType.GetField("<MaxThreads>k__BackingField", BindingFlags.Instance | BindingFlags.NonPublic);
            prop.SetValue(threadInfo, null);

            prop = threadInfoType.GetField("<ThreadWaitIntervalInMs>k__BackingField", BindingFlags.Instance | BindingFlags.NonPublic);
            prop.SetValue(threadInfo, null);

            return threadInfo;
        }

        [TestMethod]
        [Timeout(5000)]
        public async Task ScenariosAsync()
        {
            List<Input> inputs = new List<Input>();

            int startLineNumber;
            int endLineNumber;

            //----------------------------------------------------------------
            //  ReadFeed
            //----------------------------------------------------------------
            {
                startLineNumber = GetLineNumber();
                int numItems = 100;
                IDocumentContainer documentContainer = await CreateDocumentContainerAsync(numItems);
                CrossPartitionReadFeedAsyncEnumerator enumerator = CrossPartitionReadFeedAsyncEnumerator.Create(
                    documentContainer,
                    new CrossFeedRangeState<ReadFeedState>(ReadFeedCrossFeedRangeState.CreateFromBeginning().FeedRangeStates),
                    new ReadFeedPaginationOptions(pageSizeHint: 10),
                    cancellationToken: default);

                int numChildren = 1; // One extra since we need to read one past the last user page to get the null continuation.
                TraceForBaselineTesting rootTrace;
                using (rootTrace = TraceForBaselineTesting.GetRootTrace())
                {
                    while (await enumerator.MoveNextAsync(rootTrace))
                    {
                        numChildren++;
                    }
                }

                Assert.AreEqual(numChildren, rootTrace.Children.Count);
                endLineNumber = GetLineNumber();

                inputs.Add(new Input("ReadFeed", rootTrace, startLineNumber, endLineNumber));
            }
            //----------------------------------------------------------------

            //----------------------------------------------------------------
            //  ChangeFeed
            //----------------------------------------------------------------
            {
                startLineNumber = GetLineNumber();
                int numItems = 100;
                IDocumentContainer documentContainer = await CreateDocumentContainerAsync(numItems);
                CrossPartitionChangeFeedAsyncEnumerator enumerator = CrossPartitionChangeFeedAsyncEnumerator.Create(
                    documentContainer,
                    new CrossFeedRangeState<ChangeFeedState>(
                        ChangeFeedCrossFeedRangeState.CreateFromBeginning().FeedRangeStates),
                    new ChangeFeedPaginationOptions(
                        ChangeFeedMode.Incremental,
                        pageSizeHint: int.MaxValue),
                    cancellationToken: default);

                int numChildren = 0;
                TraceForBaselineTesting rootTrace;
                using (rootTrace = TraceForBaselineTesting.GetRootTrace())
                {
                    while (await enumerator.MoveNextAsync(rootTrace))
                    {
                        numChildren++;

                        if (enumerator.Current.Result.Page is ChangeFeedNotModifiedPage)
                        {
                            break;
                        }
                    }
                }

                Assert.AreEqual(numChildren, rootTrace.Children.Count);
                endLineNumber = GetLineNumber();

                inputs.Add(new Input("ChangeFeed", rootTrace, startLineNumber, endLineNumber));
            }
            //----------------------------------------------------------------

            //----------------------------------------------------------------
            //  Query
            //----------------------------------------------------------------
            {
                startLineNumber = GetLineNumber();
                int numItems = 100;
                IDocumentContainer documentContainer = await CreateDocumentContainerAsync(numItems);
                IQueryPipelineStage pipelineStage = CreatePipeline(documentContainer, "SELECT * FROM c", pageSize: 10);

                TraceForBaselineTesting rootTrace;
                int numChildren = (await documentContainer.GetFeedRangesAsync(NoOpTrace.Singleton, default)).Count; // One extra since we need to read one past the last user page to get the null continuation.
                using (rootTrace = TraceForBaselineTesting.GetRootTrace())
                {
                    while (await pipelineStage.MoveNextAsync(rootTrace))
                    {
                        numChildren++;
                    }
                }

                Assert.AreEqual(numChildren, rootTrace.Children.Count);
                endLineNumber = GetLineNumber();

                inputs.Add(new Input("Query", rootTrace, startLineNumber, endLineNumber));
            }
            //----------------------------------------------------------------

            this.ExecuteTestSuite(inputs);
        }

        public override Output ExecuteTest(Input input)
        {
            CultureInfo originalCulture = CultureInfo.CurrentCulture;
            CultureInfo.CurrentCulture = new CultureInfo("th-TH", false);
            try
            {
                string text = TraceWriter.TraceToText(input.Trace);
                string json = TraceWriter.TraceToJson(input.Trace);

                return new Output(text, JToken.Parse(json).ToString(Newtonsoft.Json.Formatting.Indented));
            }
            finally
            {
                CultureInfo.CurrentCulture = originalCulture;
            }
        }

        private static async Task<IDocumentContainer> CreateDocumentContainerAsync(
            int numItems,
            FlakyDocumentContainer.FailureConfigs failureConfigs = default)
        {
            Documents.PartitionKeyDefinition partitionKeyDefinition = new Documents.PartitionKeyDefinition()
            {
                Paths = new System.Collections.ObjectModel.Collection<string>()
                    {
                        "/pk"
                    },
                Kind = Documents.PartitionKind.Hash,
                Version = Documents.PartitionKeyDefinitionVersion.V2,
            };

            IMonadicDocumentContainer monadicDocumentContainer = new InMemoryContainer(partitionKeyDefinition);
            if (failureConfigs != null)
            {
                monadicDocumentContainer = new FlakyDocumentContainer(monadicDocumentContainer, failureConfigs);
            }

            DocumentContainer documentContainer = new DocumentContainer(monadicDocumentContainer);

            for (int i = 0; i < 3; i++)
            {
                IReadOnlyList<FeedRangeInternal> ranges = await documentContainer.GetFeedRangesAsync(
                    trace: NoOpTrace.Singleton,
                    cancellationToken: default);
                foreach (FeedRangeInternal range in ranges)
                {
                    await documentContainer.SplitAsync(range, cancellationToken: default);
                }

                await documentContainer.RefreshProviderAsync(NoOpTrace.Singleton, cancellationToken: default);
            }

            for (int i = 0; i < numItems; i++)
            {
                // Insert an item
                CosmosObject item = CosmosObject.Parse($"{{\"pk\" : {i} }}");
                while (true)
                {
                    TryCatch<Record> monadicCreateRecord = await documentContainer.MonadicCreateItemAsync(item, cancellationToken: default);
                    if (monadicCreateRecord.Succeeded)
                    {
                        break;
                    }
                }
            }

            return documentContainer;
        }

        internal static TransportRequestStats CreateTransportRequestStats()
        {
            DateTime defaultDateTime = new DateTime(
                year: 2021,
                month: 12,
                day: 31,
                hour: 23,
                minute: 59,
                second: 59,
                millisecond: 59,
                kind: DateTimeKind.Utc);

            TransportRequestStats transportRequestStats = new TransportRequestStats();
            transportRequestStats.RecordState(TransportRequestStats.RequestStage.ChannelAcquisitionStarted);
            transportRequestStats.RecordState(TransportRequestStats.RequestStage.Pipelined);
            transportRequestStats.RecordState(TransportRequestStats.RequestStage.Sent);
            transportRequestStats.RecordState(TransportRequestStats.RequestStage.Received);
            transportRequestStats.RecordState(TransportRequestStats.RequestStage.Completed);

            FieldInfo field = transportRequestStats.GetType().GetField("requestCreatedTime", BindingFlags.NonPublic | BindingFlags.Instance);
            field.SetValue(transportRequestStats, defaultDateTime);

            field = transportRequestStats.GetType().GetField("channelAcquisitionStartedTime", BindingFlags.NonPublic | BindingFlags.Instance);
            field.SetValue(transportRequestStats, TimeSpan.FromMilliseconds(1));

            field = transportRequestStats.GetType().GetField("requestPipelinedTime", BindingFlags.NonPublic | BindingFlags.Instance);
            field.SetValue(transportRequestStats, TimeSpan.FromMilliseconds(1));

            field = transportRequestStats.GetType().GetField("requestSentTime", BindingFlags.NonPublic | BindingFlags.Instance);
            field.SetValue(transportRequestStats, TimeSpan.FromMilliseconds(1));

            field = transportRequestStats.GetType().GetField("requestReceivedTime", BindingFlags.NonPublic | BindingFlags.Instance);
            field.SetValue(transportRequestStats, TimeSpan.FromMilliseconds(1));

            field = transportRequestStats.GetType().GetField("requestCompletedTime", BindingFlags.NonPublic | BindingFlags.Instance);
            field.SetValue(transportRequestStats, TimeSpan.FromMilliseconds(1));

            transportRequestStats.RequestSizeInBytes = 2;
            transportRequestStats.RequestBodySizeInBytes = 1;
            transportRequestStats.ResponseBodySizeInBytes = 1;
            transportRequestStats.ResponseMetadataSizeInBytes = 1;

            transportRequestStats.NumberOfInflightRequestsToEndpoint = 2;
            transportRequestStats.NumberOfOpenConnectionsToEndpoint = 1;
            transportRequestStats.NumberOfInflightRequestsInConnection = 1;
            transportRequestStats.RequestWaitingForConnectionInitialization = true;
            transportRequestStats.ConnectionLastSendTime = defaultDateTime;
            transportRequestStats.ConnectionLastSendAttemptTime = defaultDateTime;
            transportRequestStats.ConnectionLastReceiveTime = defaultDateTime;
            return transportRequestStats;
        }

        internal static T GetPrivateField<T>(
            ClientSideRequestStatisticsTraceDatum datum,
            string propertyName)
        {
            return (T)datum.GetType().GetField(propertyName, BindingFlags.NonPublic | BindingFlags.Instance).GetValue(datum);
        }

        internal static void SetEndRequestTime(
            ClientSideRequestStatisticsTraceDatum datum,
            DateTime? dateTime)
        {
            datum.GetType().GetProperty("RequestEndTimeUtc").SetValue(datum, dateTime);
        }

        private static IQueryPipelineStage CreatePipeline(IDocumentContainer documentContainer, string query, int pageSize = 10, CosmosElement state = null)
        {
            TryCatch<IQueryPipelineStage> tryCreatePipeline = PipelineFactory.MonadicCreate(
                ExecutionEnvironment.Compute,
                documentContainer,
                new SqlQuerySpec(query),
                new List<FeedRangeEpk>() { FeedRangeEpk.FullRange },
                partitionKey: null,
                GetQueryPlan(query),
                new QueryPaginationOptions(pageSizeHint: pageSize),
                maxConcurrency: 10,
                requestCancellationToken: default,
                requestContinuationToken: state);

            tryCreatePipeline.ThrowIfFailed();

            return tryCreatePipeline.Result;
        }

        private static QueryInfo GetQueryPlan(string query)
        {
            TryCatch<PartitionedQueryExecutionInfoInternal> info = QueryPartitionProviderTestInstance.Object.TryGetPartitionedQueryExecutionInfoInternal(
                Newtonsoft.Json.JsonConvert.SerializeObject(new SqlQuerySpec(query)),
                partitionKeyDefinition,
                requireFormattableOrderByQuery: true,
                isContinuationExpected: false,
                allowNonValueAggregateQuery: true,
                hasLogicalPartitionKey: false,
                allowDCount: true);

            info.ThrowIfFailed();
            return info.Result.QueryInfo;
        }

        private static int GetLineNumber([CallerLineNumber] int lineNumber = 0)
        {
            return lineNumber;
        }

        public sealed class Input : BaselineTestInput
        {
            private static readonly string[] sourceCode = File.ReadAllLines($"Tracing\\{nameof(TraceWriterBaselineTests)}.cs");

            internal Input(string description, ITrace trace, int startLineNumber, int endLineNumber)
                : base(description)
            {
                this.Trace = trace ?? throw new ArgumentNullException(nameof(trace));
                this.StartLineNumber = startLineNumber;
                this.EndLineNumber = endLineNumber;
            }

            internal ITrace Trace { get; }

            public int StartLineNumber { get; }

            public int EndLineNumber { get; }

            public override void SerializeAsXml(XmlWriter xmlWriter)
            {
                xmlWriter.WriteElementString(nameof(this.Description), this.Description);
                xmlWriter.WriteStartElement("Setup");
                ArraySegment<string> codeSnippet = new ArraySegment<string>(
                    sourceCode,
                    this.StartLineNumber,
                    this.EndLineNumber - this.StartLineNumber - 1);

                string setup;
                try
                {
                    setup =
                    Environment.NewLine
                    + string
                        .Join(
                            Environment.NewLine,
                            codeSnippet
                                .Select(x => x != string.Empty ? x.Substring("            ".Length) : string.Empty))
                    + Environment.NewLine;
                }
                catch(Exception)
                {
                    throw;
                }
                xmlWriter.WriteCData(setup ?? "asdf");
                xmlWriter.WriteEndElement();
            }
        }

        public sealed class Output : BaselineTestOutput
        {
            public Output(string text, string json)
            {
                this.Text = text ?? throw new ArgumentNullException(nameof(text));
                this.Json = json ?? throw new ArgumentNullException(nameof(json));
            }

            public string Text { get; }

            public string Json { get; }

            public override void SerializeAsXml(XmlWriter xmlWriter)
            {
                xmlWriter.WriteStartElement(nameof(this.Text));
                xmlWriter.WriteCData(this.Text);
                xmlWriter.WriteEndElement();

                xmlWriter.WriteStartElement(nameof(this.Json));
                xmlWriter.WriteCData(this.Json);
                xmlWriter.WriteEndElement();
            }
        }

        private sealed class TraceForBaselineTesting : ITrace
        {
            private readonly Dictionary<string, object> data;
            private readonly List<ITrace> children;

            public TraceForBaselineTesting(
                string name,
                TraceLevel level,
                TraceComponent component,
                TraceForBaselineTesting parent)
            {
                this.Name = name ?? throw new ArgumentNullException(nameof(name));
                this.Level = level;
                this.Component = component;
                this.Parent = parent;
                this.children = new List<ITrace>();
                this.data = new Dictionary<string, object>();
            }

            public string Name { get; }

            public Guid Id => Guid.Empty;

            public DateTime StartTime => DateTime.MinValue;

            public TimeSpan Duration => TimeSpan.Zero;

            public TraceLevel Level { get; }

            public TraceSummary Summary { get; }

            public TraceComponent Component { get; }

            public ITrace Parent { get; }

            public IReadOnlyList<ITrace> Children => this.children;

            public IReadOnlyDictionary<string, object> Data => this.data;

            public IReadOnlyList<(string, Uri)> RegionsContacted => new List<(string, Uri)>();

            public void AddDatum(string key, TraceDatum traceDatum)
            {
                this.data[key] = traceDatum;
            }

            public void AddDatum(string key, object value)
            {
                this.data[key] = value;
            }

            public void Dispose()
            {
            }

            public ITrace StartChild(string name)
            {
                return this.StartChild(name, TraceComponent.Unknown, TraceLevel.Info);
            }

            public ITrace StartChild(string name, TraceComponent component, TraceLevel level)
            {
                TraceForBaselineTesting child = new TraceForBaselineTesting(name, level, component, parent: this);
                this.AddChild(child);
                return child;
            }

            public void AddChild(ITrace trace)
            {
                this.children.Add(trace);
            }

            public static TraceForBaselineTesting GetRootTrace()
            {
                return new TraceForBaselineTesting("Trace For Baseline Testing", TraceLevel.Info, TraceComponent.Unknown, parent: null);
            }

            public void UpdateRegionContacted(TraceDatum traceDatum)
            {
                //NoImplementation
            }

            public void AddOrUpdateDatum(string key, object value)
            {
                this.data[key] = value;
            }

        }
    }
=======
﻿//------------------------------------------------------------
// Copyright (c) Microsoft Corporation.  All rights reserved.
//------------------------------------------------------------

namespace Microsoft.Azure.Cosmos.Tests.Tracing
{
    using System;
    using System.Collections.Generic;
    using System.Collections.ObjectModel;
    using System.Globalization;
    using System.IO;
    using System.Linq;
    using System.Net.Http;
    using System.Reflection;
    using System.Runtime.CompilerServices;
    using System.Threading.Tasks;
    using System.Xml;
    using Microsoft.Azure.Cosmos.ChangeFeed;
    using Microsoft.Azure.Cosmos.ChangeFeed.Pagination;
    using Microsoft.Azure.Cosmos.CosmosElements;
    using Microsoft.Azure.Cosmos.Pagination;
    using Microsoft.Azure.Cosmos.Query.Core;
    using Microsoft.Azure.Cosmos.Query.Core.Metrics;
    using Microsoft.Azure.Cosmos.Query.Core.Monads;
    using Microsoft.Azure.Cosmos.Query.Core.Pipeline;
    using Microsoft.Azure.Cosmos.Query.Core.Pipeline.Pagination;
    using Microsoft.Azure.Cosmos.Query.Core.QueryPlan;
    using Microsoft.Azure.Cosmos.ReadFeed;
    using Microsoft.Azure.Cosmos.ReadFeed.Pagination;
    using Microsoft.Azure.Cosmos.Test.BaselineTest;
    using Microsoft.Azure.Cosmos.Tests.Pagination;
    using Microsoft.Azure.Cosmos.Tests.Query.Metrics;
    using Microsoft.Azure.Cosmos.Tracing;
    using Microsoft.Azure.Cosmos.Tracing.TraceData;
    using Microsoft.Azure.Documents;
    using Microsoft.VisualStudio.TestTools.UnitTesting;
    using Newtonsoft.Json.Linq;
    using static Microsoft.Azure.Cosmos.Tracing.TraceData.ClientSideRequestStatisticsTraceDatum;

    [TestClass]
    public sealed class TraceWriterBaselineTests : BaselineTests<TraceWriterBaselineTests.Input, TraceWriterBaselineTests.Output>
    {
        private static readonly Lazy<QueryMetrics> MockQueryMetrics = new Lazy<QueryMetrics>(() => new QueryMetrics(
            BackendMetricsTests.MockBackendMetrics,
            IndexUtilizationInfoTests.MockIndexUtilizationInfo,
            ClientSideMetricsTests.MockClientSideMetrics));

        private static readonly Documents.PartitionKeyDefinition partitionKeyDefinition = new Documents.PartitionKeyDefinition()
        {
            Paths = new Collection<string>()
            {
                "/pk"
            },
            Kind = Documents.PartitionKind.Hash,
            Version = Documents.PartitionKeyDefinitionVersion.V2,
        };

        [TestMethod]
        [Timeout(5000)]
        public void Serialization()
        {
            List<Input> inputs = new List<Input>();

            int startLineNumber;
            int endLineNumber;

            //----------------------------------------------------------------
            //  Root Trace
            //----------------------------------------------------------------
            {
                startLineNumber = GetLineNumber();
                TraceForBaselineTesting rootTrace;
                using (rootTrace = TraceForBaselineTesting.GetRootTrace())
                {
                }
                endLineNumber = GetLineNumber();

                inputs.Add(new Input("Root Trace", rootTrace, startLineNumber, endLineNumber));
            }
            //----------------------------------------------------------------

            //----------------------------------------------------------------
            //  Root Trace With Datum
            //----------------------------------------------------------------
            {
                startLineNumber = GetLineNumber();
                TraceForBaselineTesting rootTraceWithDatum;
                using (rootTraceWithDatum = TraceForBaselineTesting.GetRootTrace())
                {
                    rootTraceWithDatum.AddDatum("QueryMetrics", new QueryMetricsTraceDatum(MockQueryMetrics));
                }
                endLineNumber = GetLineNumber();

                inputs.Add(new Input("Root Trace With Datum", rootTraceWithDatum, startLineNumber, endLineNumber));
            }
            //----------------------------------------------------------------

            //----------------------------------------------------------------
            //  Root Trace With One Child
            //----------------------------------------------------------------
            {
                startLineNumber = GetLineNumber();
                TraceForBaselineTesting rootTrace;
                using (rootTrace = TraceForBaselineTesting.GetRootTrace())
                {
                    using (ITrace childTrace1 = rootTrace.StartChild("Child1"))
                    {
                    }
                }
                endLineNumber = GetLineNumber();

                inputs.Add(new Input("Root Trace With One Child", rootTrace, startLineNumber, endLineNumber));
            }
            //----------------------------------------------------------------

            //----------------------------------------------------------------
            //  Root Trace With One Child With Datum
            //----------------------------------------------------------------
            {
                startLineNumber = GetLineNumber();
                TraceForBaselineTesting rootTrace;
                using (rootTrace = TraceForBaselineTesting.GetRootTrace())
                {
                    using (ITrace childTrace1 = rootTrace.StartChild("Child1"))
                    {
                        childTrace1.AddDatum("QueryMetrics", new QueryMetricsTraceDatum(MockQueryMetrics));
                    }
                }
                endLineNumber = GetLineNumber();

                inputs.Add(new Input("Root Trace With One Child With Datum", rootTrace, startLineNumber, endLineNumber));
            }
            //----------------------------------------------------------------

            //----------------------------------------------------------------
            //  Root Trace With Two Children
            //----------------------------------------------------------------
            {
                startLineNumber = GetLineNumber();
                TraceForBaselineTesting rootTrace;
                using (rootTrace = TraceForBaselineTesting.GetRootTrace())
                {
                    using (ITrace childTrace1 = rootTrace.StartChild("Child1"))
                    {
                    }

                    using (ITrace childTrace2 = rootTrace.StartChild("Child2"))
                    {
                    }
                }
                endLineNumber = GetLineNumber();

                inputs.Add(new Input("Root Trace With Two Children", rootTrace, startLineNumber, endLineNumber));
            }
            //----------------------------------------------------------------

            //----------------------------------------------------------------
            //  Root Trace With Two Children With Info
            //----------------------------------------------------------------
            {
                startLineNumber = GetLineNumber();
                TraceForBaselineTesting rootTrace;
                using (rootTrace = TraceForBaselineTesting.GetRootTrace())
                {
                    using (ITrace childTrace1 = rootTrace.StartChild("Child1"))
                    {
                        childTrace1.AddDatum("QueryMetrics", new QueryMetricsTraceDatum(MockQueryMetrics));
                    }

                    using (ITrace childTrace2 = rootTrace.StartChild("Child2"))
                    {
                        childTrace2.AddDatum("QueryMetrics", new QueryMetricsTraceDatum(MockQueryMetrics));
                    }
                }
                endLineNumber = GetLineNumber();

                inputs.Add(new Input("Root Trace With Two Children With Info", rootTrace, startLineNumber, endLineNumber));
            }
            //----------------------------------------------------------------

            //----------------------------------------------------------------
            //  Trace With Grandchidren
            //----------------------------------------------------------------
            {
                startLineNumber = GetLineNumber();
                TraceForBaselineTesting rootTrace;
                using (rootTrace = TraceForBaselineTesting.GetRootTrace())
                {
                    using (ITrace childTrace1 = rootTrace.StartChild(
                        name: "Child1",
                        component: TraceComponent.Unknown,
                        level: TraceLevel.Info))
                    {
                        using (ITrace child1Child1 = childTrace1.StartChild(
                            name: "Child1Child1",
                            component: TraceComponent.Unknown,
                            level: TraceLevel.Info))
                        {
                        }

                        using (ITrace child1Child2 = childTrace1.StartChild(
                            name: "Child1Child2",
                            component: TraceComponent.Unknown,
                            level: TraceLevel.Info))
                        {
                        }
                    }

                    using (ITrace childTrace2 = rootTrace.StartChild(
                        name: "Child2",
                        component: TraceComponent.Unknown,
                        level: TraceLevel.Info))
                    {
                        using (ITrace child2Child1 = childTrace2.StartChild(
                            name: "Child2Child1",
                            component: TraceComponent.Unknown,
                            level: TraceLevel.Info))
                        {
                        }

                        using (ITrace child2Child2 = childTrace2.StartChild(
                            name: "Child2Child2",
                            component: TraceComponent.Unknown,
                            level: TraceLevel.Info))
                        {
                        }

                        using (ITrace child2Child3 = childTrace2.StartChild(
                            name: "Child2Child3",
                            component: TraceComponent.Unknown,
                            level: TraceLevel.Info))
                        {
                        }
                    }
                }

                endLineNumber = GetLineNumber();

                inputs.Add(new Input("Trace With Grandchildren", rootTrace, startLineNumber, endLineNumber));
            }
            //----------------------------------------------------------------

            this.ExecuteTestSuite(inputs);
        }

        [TestMethod]
        [Timeout(5000)]
        public void TraceData()
        {
            List<Input> inputs = new List<Input>();

            int startLineNumber;
            int endLineNumber;

            //----------------------------------------------------------------
            //  Point Operation Statistics
            //----------------------------------------------------------------
            {
                {
                    startLineNumber = GetLineNumber();
                    TraceForBaselineTesting rootTrace;
                    using (rootTrace = TraceForBaselineTesting.GetRootTrace())
                    {
                        PointOperationStatisticsTraceDatum datum = new PointOperationStatisticsTraceDatum(
                            activityId: Guid.Empty.ToString(),
                            responseTimeUtc: new DateTime(2020, 1, 2, 3, 4, 5, 6),
                            statusCode: System.Net.HttpStatusCode.OK,
                            subStatusCode: Documents.SubStatusCodes.WriteForbidden,
                            requestCharge: 4,
                            errorMessage: null,
                            method: HttpMethod.Post,
                            requestUri: "http://localhost.com",
                            requestSessionToken: nameof(PointOperationStatisticsTraceDatum.RequestSessionToken),
                            responseSessionToken: nameof(PointOperationStatisticsTraceDatum.ResponseSessionToken),
                            beLatencyInMs: "0.42");
                        rootTrace.AddDatum("Point Operation Statistics", datum);
                    }
                    endLineNumber = GetLineNumber();

                    inputs.Add(new Input("Point Operation Statistics", rootTrace, startLineNumber, endLineNumber));
                }

                {
                    startLineNumber = GetLineNumber();
                    TraceForBaselineTesting rootTrace;
                    using (rootTrace = TraceForBaselineTesting.GetRootTrace())
                    {
                        PointOperationStatisticsTraceDatum datum = new PointOperationStatisticsTraceDatum(
                            activityId: default,
                            responseTimeUtc: default,
                            statusCode: default,
                            subStatusCode: default,
                            requestCharge: default,
                            errorMessage: default,
                            method: default,
                            requestUri: default,
                            requestSessionToken: default,
                            responseSessionToken: default,
                            beLatencyInMs: default);
                        rootTrace.AddDatum("Point Operation Statistics Default", datum);
                    }
                    endLineNumber = GetLineNumber();

                    inputs.Add(new Input("Point Operation Statistics Default", rootTrace, startLineNumber, endLineNumber));
                }
            }
            //----------------------------------------------------------------

            //----------------------------------------------------------------
            //  Query Metrics
            //----------------------------------------------------------------
            {
                startLineNumber = GetLineNumber();
                TraceForBaselineTesting rootTrace;
                using (rootTrace = TraceForBaselineTesting.GetRootTrace())
                {
                    QueryMetricsTraceDatum datum = new QueryMetricsTraceDatum(
                        new Lazy<QueryMetrics>(() => new QueryMetrics(
                            BackendMetricsTests.MockBackendMetrics,
                            IndexUtilizationInfoTests.MockIndexUtilizationInfo,
                            ClientSideMetricsTests.MockClientSideMetrics)));
                    rootTrace.AddDatum("Query Metrics", datum);
                }
                endLineNumber = GetLineNumber();

                inputs.Add(new Input("Query Metrics", rootTrace, startLineNumber, endLineNumber));
            }
            //----------------------------------------------------------------

            //----------------------------------------------------------------
            //  Client Side Request Stats
            //----------------------------------------------------------------
            {
                {
                    startLineNumber = GetLineNumber();
                    TraceForBaselineTesting rootTrace;
                    using (rootTrace = TraceForBaselineTesting.GetRootTrace())
                    {
                        ClientSideRequestStatisticsTraceDatum datum = new ClientSideRequestStatisticsTraceDatum(DateTime.MinValue);

                        TransportAddressUri uri1 = new TransportAddressUri(new Uri("http://someUri1.com"));
                        TransportAddressUri uri2 = new TransportAddressUri(new Uri("http://someUri2.com"));

                        datum.ContactedReplicas.Add(uri1);
                        datum.ContactedReplicas.Add(uri2);

                        ClientSideRequestStatisticsTraceDatum.AddressResolutionStatistics mockStatistics = new ClientSideRequestStatisticsTraceDatum.AddressResolutionStatistics(
                            DateTime.MinValue,
                            DateTime.MaxValue,
                            "http://localhost.com");

                        TraceWriterBaselineTests.GetPrivateField<Dictionary<string, AddressResolutionStatistics>>(datum, "endpointToAddressResolutionStats").Add("asdf", mockStatistics);
                        TraceWriterBaselineTests.GetPrivateField<Dictionary<string, AddressResolutionStatistics>>(datum, "endpointToAddressResolutionStats").Add("asdf2", mockStatistics);

                        datum.FailedReplicas.Add(uri1);
                        datum.FailedReplicas.Add(uri2);

                        datum.RegionsContacted.Add(("local", uri1.Uri));
                        datum.RegionsContacted.Add(("local", uri2.Uri));

                        TraceWriterBaselineTests.SetEndRequestTime(datum, DateTime.MaxValue);

                        StoreResponseStatistics storeResponseStatistics = new StoreResponseStatistics(
                            DateTime.MinValue,
                            DateTime.MaxValue,
                            new Documents.StoreResult(
                                storeResponse: new StoreResponse(),
                                exception: null,
                                partitionKeyRangeId: 42.ToString(),
                                lsn: 1337,
                                quorumAckedLsn: 23,
                                requestCharge: 3.14,
                                currentReplicaSetSize: 4,
                                currentWriteQuorum: 3,
                                isValid: true,
                                storePhysicalAddress: new Uri("http://storephysicaladdress.com"),
                                globalCommittedLSN: 1234,
                                numberOfReadRegions: 13,
                                itemLSN: 15,
                                sessionToken: new SimpleSessionToken(42),
                                usingLocalLSN: true,
                                activityId: Guid.Empty.ToString(),
                                backendRequestDurationInMs: "4.2",
                                retryAfterInMs: "42",
                                transportRequestStats: TraceWriterBaselineTests.CreateTransportRequestStats()),
                            ResourceType.Document,
                            OperationType.Query,
                            "42",
                            uri1.Uri);

                        TraceWriterBaselineTests.GetPrivateField<List<StoreResponseStatistics>>(datum, "storeResponseStatistics").Add(storeResponseStatistics);
                        rootTrace.AddDatum("Client Side Request Stats", datum);
                    }
                    endLineNumber = GetLineNumber();

                    inputs.Add(new Input("Client Side Request Stats", rootTrace, startLineNumber, endLineNumber));
                }

                {
                    startLineNumber = GetLineNumber();
                    TraceForBaselineTesting rootTrace;
                    using (rootTrace = TraceForBaselineTesting.GetRootTrace())
                    {
                        ClientSideRequestStatisticsTraceDatum datum = new ClientSideRequestStatisticsTraceDatum(DateTime.MinValue);
                        datum.ContactedReplicas.Add(default);

                        TraceWriterBaselineTests.GetPrivateField<Dictionary<string, AddressResolutionStatistics>>(datum, "endpointToAddressResolutionStats").Add("asdf", default);
                        TraceWriterBaselineTests.GetPrivateField<Dictionary<string, AddressResolutionStatistics>>(datum, "endpointToAddressResolutionStats").Add("asdf2", default);

                        datum.FailedReplicas.Add(default);

                        datum.RegionsContacted.Add(default);

                        TraceWriterBaselineTests.SetEndRequestTime(datum, default);

                        StoreResponseStatistics storeResponseStatistics = new StoreResponseStatistics(
                            requestStartTime: default,
                            requestResponseTime: default,
                            new Documents.StoreResult(
                                storeResponse: new StoreResponse(),
                                exception: default,
                                partitionKeyRangeId: default,
                                lsn: default,
                                quorumAckedLsn: default,
                                requestCharge: default,
                                currentReplicaSetSize: default,
                                currentWriteQuorum: default,
                                isValid: default,
                                storePhysicalAddress: default,
                                globalCommittedLSN: default,
                                numberOfReadRegions: default,
                                itemLSN: default,
                                sessionToken: default,
                                usingLocalLSN: default,
                                activityId: default,
                                retryAfterInMs: default,
                                backendRequestDurationInMs: default,
                                 transportRequestStats: TraceWriterBaselineTests.CreateTransportRequestStats()),
                            resourceType: default,
                            operationType: default,
                            requestSessionToken: default,
                            locationEndpoint: default);

                        TraceWriterBaselineTests.GetPrivateField<List<StoreResponseStatistics>>(datum, "storeResponseStatistics").Add(storeResponseStatistics);
                        rootTrace.AddDatum("Client Side Request Stats Default", datum);
                    }
                    endLineNumber = GetLineNumber();

                    inputs.Add(new Input("Client Side Request Stats Default", rootTrace, startLineNumber, endLineNumber));
                }

                {
                    startLineNumber = GetLineNumber();
                    TraceForBaselineTesting rootTrace;
                    using (rootTrace = TraceForBaselineTesting.GetRootTrace())
                    {
                        ClientSideRequestStatisticsTraceDatum datum = new ClientSideRequestStatisticsTraceDatum(DateTime.MinValue);
                        TraceWriterBaselineTests.SetEndRequestTime(datum,DateTime.MaxValue);

                        HttpResponseStatistics httpResponseStatistics = new HttpResponseStatistics(
                            DateTime.MinValue,
                            DateTime.MaxValue,
                            new Uri("http://someUri1.com"),
                            HttpMethod.Get,
                            ResourceType.Document,
                            new HttpResponseMessage(System.Net.HttpStatusCode.OK) { ReasonPhrase = "Success" },
                            exception: null);

                        TraceWriterBaselineTests.GetPrivateField<List<HttpResponseStatistics>>(datum, "httpResponseStatistics").Add(httpResponseStatistics);

                        HttpResponseStatistics httpResponseStatisticsException = new HttpResponseStatistics(
                            DateTime.MinValue,
                            DateTime.MaxValue,
                            new Uri("http://someUri1.com"),
                            HttpMethod.Get,
                            ResourceType.Document,
                            responseMessage: null,
                            exception: new OperationCanceledException());
                        TraceWriterBaselineTests.GetPrivateField<List<HttpResponseStatistics>>(datum, "httpResponseStatistics").Add(httpResponseStatisticsException);

                        rootTrace.AddDatum("Client Side Request Stats", datum);
                    }
                    endLineNumber = GetLineNumber();

                    inputs.Add(new Input("Client Side Request Stats For Gateway Request", rootTrace, startLineNumber, endLineNumber));
                }
            }
            //----------------------------------------------------------------

            //----------------------------------------------------------------
            //  CPU History
            //----------------------------------------------------------------
            {
                startLineNumber = GetLineNumber();
                TraceForBaselineTesting rootTrace;
                using (rootTrace = TraceForBaselineTesting.GetRootTrace())
                {
                    CpuHistoryTraceDatum datum = new CpuHistoryTraceDatum(
                        new Documents.Rntbd.SystemUsageHistory(
                            new ReadOnlyCollection<Documents.Rntbd.SystemUsageLoad>(
                                new List<Documents.Rntbd.SystemUsageLoad>()
                                {
                                    new Documents.Rntbd.SystemUsageLoad(
                                        DateTime.MinValue,
                                        this.GetThreadInfo(),
                                        42,
                                        1000),
                                    new Documents.Rntbd.SystemUsageLoad(
                                        DateTime.MinValue,
                                        this.GetThreadInfo(),
                                        23,
                                        9000),
                                }),
                            monitoringInterval: TimeSpan.MaxValue));
                    rootTrace.AddDatum("System Info", datum);
                }
                endLineNumber = GetLineNumber();

                inputs.Add(new Input("System Info", rootTrace, startLineNumber, endLineNumber));
            }
            //----------------------------------------------------------------

            this.ExecuteTestSuite(inputs);
        }

        private Documents.Rntbd.ThreadInformation GetThreadInfo()
        {
            Documents.Rntbd.ThreadInformation threadInfo = Documents.Rntbd.ThreadInformation.Get();
            Type threadInfoType = threadInfo.GetType();
            FieldInfo prop = threadInfoType.GetField("<AvailableThreads>k__BackingField", BindingFlags.Instance | BindingFlags.NonPublic);
            prop.SetValue(threadInfo, null);

            prop = threadInfoType.GetField("<IsThreadStarving>k__BackingField", BindingFlags.Instance | BindingFlags.NonPublic);
            prop.SetValue(threadInfo, null);

            prop = threadInfoType.GetField("<MinThreads>k__BackingField", BindingFlags.Instance | BindingFlags.NonPublic);
            prop.SetValue(threadInfo, null);

            prop = threadInfoType.GetField("<MaxThreads>k__BackingField", BindingFlags.Instance | BindingFlags.NonPublic);
            prop.SetValue(threadInfo, null);

            prop = threadInfoType.GetField("<ThreadWaitIntervalInMs>k__BackingField", BindingFlags.Instance | BindingFlags.NonPublic);
            prop.SetValue(threadInfo, null);

            return threadInfo;
        }

        [TestMethod]
        [Timeout(5000)]
        public async Task ScenariosAsync()
        {
            List<Input> inputs = new List<Input>();

            int startLineNumber;
            int endLineNumber;

            //----------------------------------------------------------------
            //  ReadFeed
            //----------------------------------------------------------------
            {
                startLineNumber = GetLineNumber();
                int numItems = 100;
                IDocumentContainer documentContainer = await CreateDocumentContainerAsync(numItems);
                CrossPartitionReadFeedAsyncEnumerator enumerator = CrossPartitionReadFeedAsyncEnumerator.Create(
                    documentContainer,
                    new CrossFeedRangeState<ReadFeedState>(ReadFeedCrossFeedRangeState.CreateFromBeginning().FeedRangeStates),
                    new ReadFeedPaginationOptions(pageSizeHint: 10),
                    cancellationToken: default);

                int numChildren = 1; // One extra since we need to read one past the last user page to get the null continuation.
                TraceForBaselineTesting rootTrace;
                using (rootTrace = TraceForBaselineTesting.GetRootTrace())
                {
                    while (await enumerator.MoveNextAsync(rootTrace))
                    {
                        numChildren++;
                    }
                }

                Assert.AreEqual(numChildren, rootTrace.Children.Count);
                endLineNumber = GetLineNumber();

                inputs.Add(new Input("ReadFeed", rootTrace, startLineNumber, endLineNumber));
            }
            //----------------------------------------------------------------

            //----------------------------------------------------------------
            //  ChangeFeed
            //----------------------------------------------------------------
            {
                startLineNumber = GetLineNumber();
                int numItems = 100;
                IDocumentContainer documentContainer = await CreateDocumentContainerAsync(numItems);
                CrossPartitionChangeFeedAsyncEnumerator enumerator = CrossPartitionChangeFeedAsyncEnumerator.Create(
                    documentContainer,
                    new CrossFeedRangeState<ChangeFeedState>(
                        ChangeFeedCrossFeedRangeState.CreateFromBeginning().FeedRangeStates),
                    new ChangeFeedPaginationOptions(
                        ChangeFeedMode.Incremental,
                        pageSizeHint: int.MaxValue),
                    cancellationToken: default);

                int numChildren = 0;
                TraceForBaselineTesting rootTrace;
                using (rootTrace = TraceForBaselineTesting.GetRootTrace())
                {
                    while (await enumerator.MoveNextAsync(rootTrace))
                    {
                        numChildren++;

                        if (enumerator.Current.Result.Page is ChangeFeedNotModifiedPage)
                        {
                            break;
                        }
                    }
                }

                Assert.AreEqual(numChildren, rootTrace.Children.Count);
                endLineNumber = GetLineNumber();

                inputs.Add(new Input("ChangeFeed", rootTrace, startLineNumber, endLineNumber));
            }
            //----------------------------------------------------------------

            //----------------------------------------------------------------
            //  Query
            //----------------------------------------------------------------
            {
                startLineNumber = GetLineNumber();
                int numItems = 100;
                IDocumentContainer documentContainer = await CreateDocumentContainerAsync(numItems);
                IQueryPipelineStage pipelineStage = CreatePipeline(documentContainer, "SELECT * FROM c", pageSize: 10);

                TraceForBaselineTesting rootTrace;
                int numChildren = (await documentContainer.GetFeedRangesAsync(NoOpTrace.Singleton, default)).Count; // One extra since we need to read one past the last user page to get the null continuation.
                using (rootTrace = TraceForBaselineTesting.GetRootTrace())
                {
                    while (await pipelineStage.MoveNextAsync(rootTrace))
                    {
                        numChildren++;
                    }
                }

                Assert.AreEqual(numChildren, rootTrace.Children.Count);
                endLineNumber = GetLineNumber();

                inputs.Add(new Input("Query", rootTrace, startLineNumber, endLineNumber));
            }
            //----------------------------------------------------------------

            this.ExecuteTestSuite(inputs);
        }

        public override Output ExecuteTest(Input input)
        {
            CultureInfo originalCulture = CultureInfo.CurrentCulture;
            CultureInfo.CurrentCulture = new CultureInfo("th-TH", false);
            try
            {
                string text = TraceWriter.TraceToText(input.Trace);
                string json = TraceWriter.TraceToJson(input.Trace);

                return new Output(text, JToken.Parse(json).ToString(Newtonsoft.Json.Formatting.Indented));
            }
            finally
            {
                CultureInfo.CurrentCulture = originalCulture;
            }
        }

        private static async Task<IDocumentContainer> CreateDocumentContainerAsync(
            int numItems,
            FlakyDocumentContainer.FailureConfigs failureConfigs = default)
        {
            Documents.PartitionKeyDefinition partitionKeyDefinition = new Documents.PartitionKeyDefinition()
            {
                Paths = new System.Collections.ObjectModel.Collection<string>()
                    {
                        "/pk"
                    },
                Kind = Documents.PartitionKind.Hash,
                Version = Documents.PartitionKeyDefinitionVersion.V2,
            };

            IMonadicDocumentContainer monadicDocumentContainer = new InMemoryContainer(partitionKeyDefinition);
            if (failureConfigs != null)
            {
                monadicDocumentContainer = new FlakyDocumentContainer(monadicDocumentContainer, failureConfigs);
            }

            DocumentContainer documentContainer = new DocumentContainer(monadicDocumentContainer);

            for (int i = 0; i < 3; i++)
            {
                IReadOnlyList<FeedRangeInternal> ranges = await documentContainer.GetFeedRangesAsync(
                    trace: NoOpTrace.Singleton,
                    cancellationToken: default);
                foreach (FeedRangeInternal range in ranges)
                {
                    await documentContainer.SplitAsync(range, cancellationToken: default);
                }

                await documentContainer.RefreshProviderAsync(NoOpTrace.Singleton, cancellationToken: default);
            }

            for (int i = 0; i < numItems; i++)
            {
                // Insert an item
                CosmosObject item = CosmosObject.Parse($"{{\"pk\" : {i} }}");
                while (true)
                {
                    TryCatch<Record> monadicCreateRecord = await documentContainer.MonadicCreateItemAsync(item, cancellationToken: default);
                    if (monadicCreateRecord.Succeeded)
                    {
                        break;
                    }
                }
            }

            return documentContainer;
        }

        internal static TransportRequestStats CreateTransportRequestStats()
        {
            DateTime defaultDateTime = new DateTime(
                year: 2021,
                month: 12,
                day: 31,
                hour: 23,
                minute: 59,
                second: 59,
                millisecond: 59,
                kind: DateTimeKind.Utc);

            TransportRequestStats transportRequestStats = new TransportRequestStats();
            transportRequestStats.RecordState(TransportRequestStats.RequestStage.ChannelAcquisitionStarted);
            transportRequestStats.RecordState(TransportRequestStats.RequestStage.Pipelined);
            transportRequestStats.RecordState(TransportRequestStats.RequestStage.Sent);
            transportRequestStats.RecordState(TransportRequestStats.RequestStage.Received);
            transportRequestStats.RecordState(TransportRequestStats.RequestStage.Completed);

            FieldInfo field = transportRequestStats.GetType().GetField("requestCreatedTime", BindingFlags.NonPublic | BindingFlags.Instance);
            field.SetValue(transportRequestStats, defaultDateTime);

            field = transportRequestStats.GetType().GetField("channelAcquisitionStartedTime", BindingFlags.NonPublic | BindingFlags.Instance);
            field.SetValue(transportRequestStats, TimeSpan.FromMilliseconds(1));

            field = transportRequestStats.GetType().GetField("requestPipelinedTime", BindingFlags.NonPublic | BindingFlags.Instance);
            field.SetValue(transportRequestStats, TimeSpan.FromMilliseconds(1));

            field = transportRequestStats.GetType().GetField("requestSentTime", BindingFlags.NonPublic | BindingFlags.Instance);
            field.SetValue(transportRequestStats, TimeSpan.FromMilliseconds(1));

            field = transportRequestStats.GetType().GetField("requestReceivedTime", BindingFlags.NonPublic | BindingFlags.Instance);
            field.SetValue(transportRequestStats, TimeSpan.FromMilliseconds(1));

            field = transportRequestStats.GetType().GetField("requestCompletedTime", BindingFlags.NonPublic | BindingFlags.Instance);
            field.SetValue(transportRequestStats, TimeSpan.FromMilliseconds(1));

            transportRequestStats.RequestSizeInBytes = 2;
            transportRequestStats.RequestBodySizeInBytes = 1;
            transportRequestStats.ResponseBodySizeInBytes = 1;
            transportRequestStats.ResponseMetadataSizeInBytes = 1;

            transportRequestStats.NumberOfInflightRequestsToEndpoint = 2;
            transportRequestStats.NumberOfOpenConnectionsToEndpoint = 1;
            transportRequestStats.NumberOfInflightRequestsInConnection = 1;
            transportRequestStats.RequestWaitingForConnectionInitialization = true;
            transportRequestStats.ConnectionLastSendTime = defaultDateTime;
            transportRequestStats.ConnectionLastSendAttemptTime = defaultDateTime;
            transportRequestStats.ConnectionLastReceiveTime = defaultDateTime;
            return transportRequestStats;
        }

        internal static T GetPrivateField<T>(
            ClientSideRequestStatisticsTraceDatum datum,
            string propertyName)
        {
            return (T)datum.GetType().GetField(propertyName, BindingFlags.NonPublic | BindingFlags.Instance).GetValue(datum);
        }

        internal static void SetEndRequestTime(
            ClientSideRequestStatisticsTraceDatum datum,
            DateTime? dateTime)
        {
            datum.GetType().GetProperty("RequestEndTimeUtc").SetValue(datum, dateTime);
        }

        private static IQueryPipelineStage CreatePipeline(IDocumentContainer documentContainer, string query, int pageSize = 10, CosmosElement state = null)
        {
            TryCatch<IQueryPipelineStage> tryCreatePipeline = PipelineFactory.MonadicCreate(
                ExecutionEnvironment.Compute,
                documentContainer,
                new SqlQuerySpec(query),
                new List<FeedRangeEpk>() { FeedRangeEpk.FullRange },
                partitionKey: null,
                GetQueryPlan(query),
                new QueryPaginationOptions(pageSizeHint: pageSize),
                maxConcurrency: 10,
                requestCancellationToken: default,
                requestContinuationToken: state);

            tryCreatePipeline.ThrowIfFailed();

            return tryCreatePipeline.Result;
        }

        private static QueryInfo GetQueryPlan(string query)
        {
            TryCatch<PartitionedQueryExecutionInfoInternal> info = QueryPartitionProviderTestInstance.Object.TryGetPartitionedQueryExecutionInfoInternal(
                Newtonsoft.Json.JsonConvert.SerializeObject(new SqlQuerySpec(query)),
                partitionKeyDefinition,
                requireFormattableOrderByQuery: true,
                isContinuationExpected: false,
                allowNonValueAggregateQuery: true,
                hasLogicalPartitionKey: false,
                allowDCount: true);

            info.ThrowIfFailed();
            return info.Result.QueryInfo;
        }

        private static int GetLineNumber([CallerLineNumber] int lineNumber = 0)
        {
            return lineNumber;
        }

        public sealed class Input : BaselineTestInput
        {
            private static readonly string[] sourceCode = File.ReadAllLines($"Tracing\\{nameof(TraceWriterBaselineTests)}.cs");

            internal Input(string description, ITrace trace, int startLineNumber, int endLineNumber)
                : base(description)
            {
                this.Trace = trace ?? throw new ArgumentNullException(nameof(trace));
                this.StartLineNumber = startLineNumber;
                this.EndLineNumber = endLineNumber;
            }

            internal ITrace Trace { get; }

            public int StartLineNumber { get; }

            public int EndLineNumber { get; }

            public override void SerializeAsXml(XmlWriter xmlWriter)
            {
                xmlWriter.WriteElementString(nameof(this.Description), this.Description);
                xmlWriter.WriteStartElement("Setup");
                ArraySegment<string> codeSnippet = new ArraySegment<string>(
                    sourceCode,
                    this.StartLineNumber,
                    this.EndLineNumber - this.StartLineNumber - 1);

                string setup;
                try
                {
                    setup =
                    Environment.NewLine
                    + string
                        .Join(
                            Environment.NewLine,
                            codeSnippet
                                .Select(x => x != string.Empty ? x.Substring("            ".Length) : string.Empty))
                    + Environment.NewLine;
                }
                catch(Exception)
                {
                    throw;
                }
                xmlWriter.WriteCData(setup ?? "asdf");
                xmlWriter.WriteEndElement();
            }
        }

        public sealed class Output : BaselineTestOutput
        {
            public Output(string text, string json)
            {
                this.Text = text ?? throw new ArgumentNullException(nameof(text));
                this.Json = json ?? throw new ArgumentNullException(nameof(json));
            }

            public string Text { get; }

            public string Json { get; }

            public override void SerializeAsXml(XmlWriter xmlWriter)
            {
                xmlWriter.WriteStartElement(nameof(this.Text));
                xmlWriter.WriteCData(this.Text);
                xmlWriter.WriteEndElement();

                xmlWriter.WriteStartElement(nameof(this.Json));
                xmlWriter.WriteCData(this.Json);
                xmlWriter.WriteEndElement();
            }
        }

        private sealed class TraceForBaselineTesting : ITrace
        {
            private readonly Dictionary<string, object> data;
            private readonly List<ITrace> children;

            public TraceForBaselineTesting(
                string name,
                TraceLevel level,
                TraceComponent component,
                TraceForBaselineTesting parent)
            {
                this.Name = name ?? throw new ArgumentNullException(nameof(name));
                this.Level = level;
                this.Component = component;
                this.Parent = parent;
                this.children = new List<ITrace>();
                this.data = new Dictionary<string, object>();
            }

            public string Name { get; }

            public Guid Id => Guid.Empty;

            public DateTime StartTime => DateTime.MinValue;

            public TimeSpan Duration => TimeSpan.Zero;

            public TraceLevel Level { get; }

            public TraceComponent Component { get; }

            public ITrace Parent { get; }

            public IReadOnlyList<ITrace> Children => this.children;

            public IReadOnlyDictionary<string, object> Data => this.data;

            public IReadOnlyList<(string, Uri)> RegionsContacted => new List<(string, Uri)>();

            public void AddDatum(string key, TraceDatum traceDatum)
            {
                this.data[key] = traceDatum;
            }

            public void AddDatum(string key, object value)
            {
                this.data[key] = value;
            }

            public void Dispose()
            {
            }

            public ITrace StartChild(string name)
            {
                return this.StartChild(name, TraceComponent.Unknown, TraceLevel.Info);
            }

            public ITrace StartChild(string name, TraceComponent component, TraceLevel level)
            {
                TraceForBaselineTesting child = new TraceForBaselineTesting(name, level, component, parent: this);
                this.AddChild(child);
                return child;
            }

            public void AddChild(ITrace trace)
            {
                this.children.Add(trace);
            }

            public static TraceForBaselineTesting GetRootTrace()
            {
                return new TraceForBaselineTesting("Trace For Baseline Testing", TraceLevel.Info, TraceComponent.Unknown, parent: null);
            }

            public void UpdateRegionContacted(TraceDatum traceDatum)
            {
                //NoImplementation
            }

            public void AddOrUpdateDatum(string key, object value)
            {
                this.data[key] = value;
            }
        }
    }
>>>>>>> 13d0f9e1
}<|MERGE_RESOLUTION|>--- conflicted
+++ resolved
@@ -1,1975 +1,990 @@
-<<<<<<< HEAD
-//------------------------------------------------------------
-// Copyright (c) Microsoft Corporation.  All rights reserved.
-//------------------------------------------------------------
-
-namespace Microsoft.Azure.Cosmos.Tests.Tracing
-{
-    using System;
-    using System.Collections.Generic;
-    using System.Collections.ObjectModel;
-    using System.Globalization;
-    using System.IO;
-    using System.Linq;
-    using System.Net.Http;
-    using System.Reflection;
-    using System.Runtime.CompilerServices;
-    using System.Threading.Tasks;
-    using System.Xml;
-    using Microsoft.Azure.Cosmos.ChangeFeed;
-    using Microsoft.Azure.Cosmos.ChangeFeed.Pagination;
-    using Microsoft.Azure.Cosmos.CosmosElements;
-    using Microsoft.Azure.Cosmos.Pagination;
-    using Microsoft.Azure.Cosmos.Query.Core;
-    using Microsoft.Azure.Cosmos.Query.Core.Metrics;
-    using Microsoft.Azure.Cosmos.Query.Core.Monads;
-    using Microsoft.Azure.Cosmos.Query.Core.Pipeline;
-    using Microsoft.Azure.Cosmos.Query.Core.Pipeline.Pagination;
-    using Microsoft.Azure.Cosmos.Query.Core.QueryPlan;
-    using Microsoft.Azure.Cosmos.ReadFeed;
-    using Microsoft.Azure.Cosmos.ReadFeed.Pagination;
-    using Microsoft.Azure.Cosmos.Test.BaselineTest;
-    using Microsoft.Azure.Cosmos.Tests.Pagination;
-    using Microsoft.Azure.Cosmos.Tests.Query.Metrics;
-    using Microsoft.Azure.Cosmos.Tracing;
-    using Microsoft.Azure.Cosmos.Tracing.TraceData;
-    using Microsoft.Azure.Documents;
-    using Microsoft.VisualStudio.TestTools.UnitTesting;
-    using Newtonsoft.Json.Linq;
-    using static Microsoft.Azure.Cosmos.Tracing.TraceData.ClientSideRequestStatisticsTraceDatum;
-
-    [TestClass]
-    public sealed class TraceWriterBaselineTests : BaselineTests<TraceWriterBaselineTests.Input, TraceWriterBaselineTests.Output>
-    {
-        private static readonly Lazy<QueryMetrics> MockQueryMetrics = new Lazy<QueryMetrics>(() => new QueryMetrics(
-            BackendMetricsTests.MockBackendMetrics,
-            IndexUtilizationInfoTests.MockIndexUtilizationInfo,
-            ClientSideMetricsTests.MockClientSideMetrics));
-
-        private static readonly Documents.PartitionKeyDefinition partitionKeyDefinition = new Documents.PartitionKeyDefinition()
-        {
-            Paths = new Collection<string>()
-            {
-                "/pk"
-            },
-            Kind = Documents.PartitionKind.Hash,
-            Version = Documents.PartitionKeyDefinitionVersion.V2,
-        };
-
-        [TestMethod]
-        [Timeout(5000)]
-        public void Serialization()
-        {
-            List<Input> inputs = new List<Input>();
-
-            int startLineNumber;
-            int endLineNumber;
-
-            //----------------------------------------------------------------
-            //  Root Trace
-            //----------------------------------------------------------------
-            {
-                startLineNumber = GetLineNumber();
-                TraceForBaselineTesting rootTrace;
-                using (rootTrace = TraceForBaselineTesting.GetRootTrace())
-                {
-                }
-                endLineNumber = GetLineNumber();
-
-                inputs.Add(new Input("Root Trace", rootTrace, startLineNumber, endLineNumber));
-            }
-            //----------------------------------------------------------------
-
-            //----------------------------------------------------------------
-            //  Root Trace With Datum
-            //----------------------------------------------------------------
-            {
-                startLineNumber = GetLineNumber();
-                TraceForBaselineTesting rootTraceWithDatum;
-                using (rootTraceWithDatum = TraceForBaselineTesting.GetRootTrace())
-                {
-                    rootTraceWithDatum.AddDatum("QueryMetrics", new QueryMetricsTraceDatum(MockQueryMetrics));
-                }
-                endLineNumber = GetLineNumber();
-
-                inputs.Add(new Input("Root Trace With Datum", rootTraceWithDatum, startLineNumber, endLineNumber));
-            }
-            //----------------------------------------------------------------
-
-            //----------------------------------------------------------------
-            //  Root Trace With One Child
-            //----------------------------------------------------------------
-            {
-                startLineNumber = GetLineNumber();
-                TraceForBaselineTesting rootTrace;
-                using (rootTrace = TraceForBaselineTesting.GetRootTrace())
-                {
-                    using (ITrace childTrace1 = rootTrace.StartChild("Child1"))
-                    {
-                    }
-                }
-                endLineNumber = GetLineNumber();
-
-                inputs.Add(new Input("Root Trace With One Child", rootTrace, startLineNumber, endLineNumber));
-            }
-            //----------------------------------------------------------------
-
-            //----------------------------------------------------------------
-            //  Root Trace With One Child With Datum
-            //----------------------------------------------------------------
-            {
-                startLineNumber = GetLineNumber();
-                TraceForBaselineTesting rootTrace;
-                using (rootTrace = TraceForBaselineTesting.GetRootTrace())
-                {
-                    using (ITrace childTrace1 = rootTrace.StartChild("Child1"))
-                    {
-                        childTrace1.AddDatum("QueryMetrics", new QueryMetricsTraceDatum(MockQueryMetrics));
-                    }
-                }
-                endLineNumber = GetLineNumber();
-
-                inputs.Add(new Input("Root Trace With One Child With Datum", rootTrace, startLineNumber, endLineNumber));
-            }
-            //----------------------------------------------------------------
-
-            //----------------------------------------------------------------
-            //  Root Trace With Two Children
-            //----------------------------------------------------------------
-            {
-                startLineNumber = GetLineNumber();
-                TraceForBaselineTesting rootTrace;
-                using (rootTrace = TraceForBaselineTesting.GetRootTrace())
-                {
-                    using (ITrace childTrace1 = rootTrace.StartChild("Child1"))
-                    {
-                    }
-
-                    using (ITrace childTrace2 = rootTrace.StartChild("Child2"))
-                    {
-                    }
-                }
-                endLineNumber = GetLineNumber();
-
-                inputs.Add(new Input("Root Trace With Two Children", rootTrace, startLineNumber, endLineNumber));
-            }
-            //----------------------------------------------------------------
-
-            //----------------------------------------------------------------
-            //  Root Trace With Two Children With Info
-            //----------------------------------------------------------------
-            {
-                startLineNumber = GetLineNumber();
-                TraceForBaselineTesting rootTrace;
-                using (rootTrace = TraceForBaselineTesting.GetRootTrace())
-                {
-                    using (ITrace childTrace1 = rootTrace.StartChild("Child1"))
-                    {
-                        childTrace1.AddDatum("QueryMetrics", new QueryMetricsTraceDatum(MockQueryMetrics));
-                    }
-
-                    using (ITrace childTrace2 = rootTrace.StartChild("Child2"))
-                    {
-                        childTrace2.AddDatum("QueryMetrics", new QueryMetricsTraceDatum(MockQueryMetrics));
-                    }
-                }
-                endLineNumber = GetLineNumber();
-
-                inputs.Add(new Input("Root Trace With Two Children With Info", rootTrace, startLineNumber, endLineNumber));
-            }
-            //----------------------------------------------------------------
-
-            //----------------------------------------------------------------
-            //  Trace With Grandchidren
-            //----------------------------------------------------------------
-            {
-                startLineNumber = GetLineNumber();
-                TraceForBaselineTesting rootTrace;
-                using (rootTrace = TraceForBaselineTesting.GetRootTrace())
-                {
-                    using (ITrace childTrace1 = rootTrace.StartChild(
-                        name: "Child1",
-                        component: TraceComponent.Unknown,
-                        level: TraceLevel.Info))
-                    {
-                        using (ITrace child1Child1 = childTrace1.StartChild(
-                            name: "Child1Child1",
-                            component: TraceComponent.Unknown,
-                            level: TraceLevel.Info))
-                        {
-                        }
-
-                        using (ITrace child1Child2 = childTrace1.StartChild(
-                            name: "Child1Child2",
-                            component: TraceComponent.Unknown,
-                            level: TraceLevel.Info))
-                        {
-                        }
-                    }
-
-                    using (ITrace childTrace2 = rootTrace.StartChild(
-                        name: "Child2",
-                        component: TraceComponent.Unknown,
-                        level: TraceLevel.Info))
-                    {
-                        using (ITrace child2Child1 = childTrace2.StartChild(
-                            name: "Child2Child1",
-                            component: TraceComponent.Unknown,
-                            level: TraceLevel.Info))
-                        {
-                        }
-
-                        using (ITrace child2Child2 = childTrace2.StartChild(
-                            name: "Child2Child2",
-                            component: TraceComponent.Unknown,
-                            level: TraceLevel.Info))
-                        {
-                        }
-
-                        using (ITrace child2Child3 = childTrace2.StartChild(
-                            name: "Child2Child3",
-                            component: TraceComponent.Unknown,
-                            level: TraceLevel.Info))
-                        {
-                        }
-                    }
-                }
-
-                endLineNumber = GetLineNumber();
-
-                inputs.Add(new Input("Trace With Grandchildren", rootTrace, startLineNumber, endLineNumber));
-            }
-            //----------------------------------------------------------------
-
-            this.ExecuteTestSuite(inputs);
-        }
-
-        [TestMethod]
-        [Timeout(5000)]
-        public void TraceData()
-        {
-            List<Input> inputs = new List<Input>();
-
-            int startLineNumber;
-            int endLineNumber;
-
-            //----------------------------------------------------------------
-            //  Point Operation Statistics
-            //----------------------------------------------------------------
-            {
-                {
-                    startLineNumber = GetLineNumber();
-                    TraceForBaselineTesting rootTrace;
-                    using (rootTrace = TraceForBaselineTesting.GetRootTrace())
-                    {
-                        PointOperationStatisticsTraceDatum datum = new PointOperationStatisticsTraceDatum(
-                            activityId: Guid.Empty.ToString(),
-                            responseTimeUtc: new DateTime(2020, 1, 2, 3, 4, 5, 6),
-                            statusCode: System.Net.HttpStatusCode.OK,
-                            subStatusCode: Documents.SubStatusCodes.WriteForbidden,
-                            requestCharge: 4,
-                            errorMessage: null,
-                            method: HttpMethod.Post,
-                            requestUri: "http://localhost.com",
-                            requestSessionToken: nameof(PointOperationStatisticsTraceDatum.RequestSessionToken),
-                            responseSessionToken: nameof(PointOperationStatisticsTraceDatum.ResponseSessionToken),
-                            beLatencyInMs: "0.42");
-                        rootTrace.AddDatum("Point Operation Statistics", datum);
-                    }
-                    endLineNumber = GetLineNumber();
-
-                    inputs.Add(new Input("Point Operation Statistics", rootTrace, startLineNumber, endLineNumber));
-                }
-
-                {
-                    startLineNumber = GetLineNumber();
-                    TraceForBaselineTesting rootTrace;
-                    using (rootTrace = TraceForBaselineTesting.GetRootTrace())
-                    {
-                        PointOperationStatisticsTraceDatum datum = new PointOperationStatisticsTraceDatum(
-                            activityId: default,
-                            responseTimeUtc: default,
-                            statusCode: default,
-                            subStatusCode: default,
-                            requestCharge: default,
-                            errorMessage: default,
-                            method: default,
-                            requestUri: default,
-                            requestSessionToken: default,
-                            responseSessionToken: default,
-                            beLatencyInMs: default);
-                        rootTrace.AddDatum("Point Operation Statistics Default", datum);
-                    }
-                    endLineNumber = GetLineNumber();
-
-                    inputs.Add(new Input("Point Operation Statistics Default", rootTrace, startLineNumber, endLineNumber));
-                }
-            }
-            //----------------------------------------------------------------
-
-            //----------------------------------------------------------------
-            //  Query Metrics
-            //----------------------------------------------------------------
-            {
-                startLineNumber = GetLineNumber();
-                TraceForBaselineTesting rootTrace;
-                using (rootTrace = TraceForBaselineTesting.GetRootTrace())
-                {
-                    QueryMetricsTraceDatum datum = new QueryMetricsTraceDatum(
-                        new Lazy<QueryMetrics>(() => new QueryMetrics(
-                            BackendMetricsTests.MockBackendMetrics,
-                            IndexUtilizationInfoTests.MockIndexUtilizationInfo,
-                            ClientSideMetricsTests.MockClientSideMetrics)));
-                    rootTrace.AddDatum("Query Metrics", datum);
-                }
-                endLineNumber = GetLineNumber();
-
-                inputs.Add(new Input("Query Metrics", rootTrace, startLineNumber, endLineNumber));
-            }
-            //----------------------------------------------------------------
-
-            //----------------------------------------------------------------
-            //  Client Side Request Stats
-            //----------------------------------------------------------------
-            {
-                {
-                    startLineNumber = GetLineNumber();
-                    TraceForBaselineTesting rootTrace;
-                    using (rootTrace = TraceForBaselineTesting.GetRootTrace())
-                    {
-                        ClientSideRequestStatisticsTraceDatum datum = new ClientSideRequestStatisticsTraceDatum(DateTime.MinValue,new TraceSummary());
-
-                        TransportAddressUri uri1 = new TransportAddressUri(new Uri("http://someUri1.com"));
-                        TransportAddressUri uri2 = new TransportAddressUri(new Uri("http://someUri2.com"));
-
-                        datum.ContactedReplicas.Add(uri1);
-                        datum.ContactedReplicas.Add(uri2);
-
-                        ClientSideRequestStatisticsTraceDatum.AddressResolutionStatistics mockStatistics = new ClientSideRequestStatisticsTraceDatum.AddressResolutionStatistics(
-                            DateTime.MinValue,
-                            DateTime.MaxValue,
-                            "http://localhost.com");
-
-                        TraceWriterBaselineTests.GetPrivateField<Dictionary<string, AddressResolutionStatistics>>(datum, "endpointToAddressResolutionStats").Add("asdf", mockStatistics);
-                        TraceWriterBaselineTests.GetPrivateField<Dictionary<string, AddressResolutionStatistics>>(datum, "endpointToAddressResolutionStats").Add("asdf2", mockStatistics);
-
-                        datum.FailedReplicas.Add(uri1);
-                        datum.FailedReplicas.Add(uri2);
-
-                        datum.RegionsContacted.Add(("local", uri1.Uri));
-                        datum.RegionsContacted.Add(("local", uri2.Uri));
-
-                        TraceWriterBaselineTests.SetEndRequestTime(datum, DateTime.MaxValue);
-
-                        StoreResponseStatistics storeResponseStatistics = new StoreResponseStatistics(
-                            DateTime.MinValue,
-                            DateTime.MaxValue,
-                            new Documents.StoreResult(
-                                storeResponse: new StoreResponse(),
-                                exception: null,
-                                partitionKeyRangeId: 42.ToString(),
-                                lsn: 1337,
-                                quorumAckedLsn: 23,
-                                requestCharge: 3.14,
-                                currentReplicaSetSize: 4,
-                                currentWriteQuorum: 3,
-                                isValid: true,
-                                storePhysicalAddress: new Uri("http://storephysicaladdress.com"),
-                                globalCommittedLSN: 1234,
-                                numberOfReadRegions: 13,
-                                itemLSN: 15,
-                                sessionToken: new SimpleSessionToken(42),
-                                usingLocalLSN: true,
-                                activityId: Guid.Empty.ToString(),
-                                backendRequestDurationInMs: "4.2",
-                                retryAfterInMs: "42",
-                                transportRequestStats: TraceWriterBaselineTests.CreateTransportRequestStats()),
-                            ResourceType.Document,
-                            OperationType.Query,
-                            uri1.Uri);
-
-                        TraceWriterBaselineTests.GetPrivateField<List<StoreResponseStatistics>>(datum, "storeResponseStatistics").Add(storeResponseStatistics);
-                        rootTrace.AddDatum("Client Side Request Stats", datum);
-                    }
-                    endLineNumber = GetLineNumber();
-
-                    inputs.Add(new Input("Client Side Request Stats", rootTrace, startLineNumber, endLineNumber));
-                }
-
-                {
-                    startLineNumber = GetLineNumber();
-                    TraceForBaselineTesting rootTrace;
-                    using (rootTrace = TraceForBaselineTesting.GetRootTrace())
-                    {
-                        ClientSideRequestStatisticsTraceDatum datum = new ClientSideRequestStatisticsTraceDatum(DateTime.MinValue,new TraceSummary());
-                        datum.ContactedReplicas.Add(default);
-
-                        TraceWriterBaselineTests.GetPrivateField<Dictionary<string, AddressResolutionStatistics>>(datum, "endpointToAddressResolutionStats").Add("asdf", default);
-                        TraceWriterBaselineTests.GetPrivateField<Dictionary<string, AddressResolutionStatistics>>(datum, "endpointToAddressResolutionStats").Add("asdf2", default);
-
-                        datum.FailedReplicas.Add(default);
-
-                        datum.RegionsContacted.Add(default);
-
-                        TraceWriterBaselineTests.SetEndRequestTime(datum, default);
-
-                        StoreResponseStatistics storeResponseStatistics = new StoreResponseStatistics(
-                            requestStartTime: default,
-                            requestResponseTime: default,
-                            new Documents.StoreResult(
-                                storeResponse: new StoreResponse(),
-                                exception: default,
-                                partitionKeyRangeId: default,
-                                lsn: default,
-                                quorumAckedLsn: default,
-                                requestCharge: default,
-                                currentReplicaSetSize: default,
-                                currentWriteQuorum: default,
-                                isValid: default,
-                                storePhysicalAddress: default,
-                                globalCommittedLSN: default,
-                                numberOfReadRegions: default,
-                                itemLSN: default,
-                                sessionToken: default,
-                                usingLocalLSN: default,
-                                activityId: default,
-                                retryAfterInMs: default,
-                                backendRequestDurationInMs: default,
-                                 transportRequestStats: TraceWriterBaselineTests.CreateTransportRequestStats()),
-                            resourceType: default,
-                            operationType: default,
-                            locationEndpoint: default);
-
-                        TraceWriterBaselineTests.GetPrivateField<List<StoreResponseStatistics>>(datum, "storeResponseStatistics").Add(storeResponseStatistics);
-                        rootTrace.AddDatum("Client Side Request Stats Default", datum);
-                    }
-                    endLineNumber = GetLineNumber();
-
-                    inputs.Add(new Input("Client Side Request Stats Default", rootTrace, startLineNumber, endLineNumber));
-                }
-
-                {
-                    startLineNumber = GetLineNumber();
-                    TraceForBaselineTesting rootTrace;
-                    using (rootTrace = TraceForBaselineTesting.GetRootTrace())
-                    {
-                        ClientSideRequestStatisticsTraceDatum datum = new ClientSideRequestStatisticsTraceDatum(DateTime.MinValue, new TraceSummary());
-                        TraceWriterBaselineTests.SetEndRequestTime(datum,DateTime.MaxValue);
-
-                        HttpResponseStatistics httpResponseStatistics = new HttpResponseStatistics(
-                            DateTime.MinValue,
-                            DateTime.MaxValue,
-                            new Uri("http://someUri1.com"),
-                            HttpMethod.Get,
-                            ResourceType.Document,
-                            new HttpResponseMessage(System.Net.HttpStatusCode.OK) { ReasonPhrase = "Success" },
-                            exception: null);
-
-                        TraceWriterBaselineTests.GetPrivateField<List<HttpResponseStatistics>>(datum, "httpResponseStatistics").Add(httpResponseStatistics);
-
-                        HttpResponseStatistics httpResponseStatisticsException = new HttpResponseStatistics(
-                            DateTime.MinValue,
-                            DateTime.MaxValue,
-                            new Uri("http://someUri1.com"),
-                            HttpMethod.Get,
-                            ResourceType.Document,
-                            responseMessage: null,
-                            exception: new OperationCanceledException());
-                        TraceWriterBaselineTests.GetPrivateField<List<HttpResponseStatistics>>(datum, "httpResponseStatistics").Add(httpResponseStatisticsException);
-
-                        rootTrace.AddDatum("Client Side Request Stats", datum);
-                    }
-                    endLineNumber = GetLineNumber();
-
-                    inputs.Add(new Input("Client Side Request Stats For Gateway Request", rootTrace, startLineNumber, endLineNumber));
-                }
-            }
-            //----------------------------------------------------------------
-
-            //----------------------------------------------------------------
-            //  CPU History
-            //----------------------------------------------------------------
-            {
-                startLineNumber = GetLineNumber();
-                TraceForBaselineTesting rootTrace;
-                using (rootTrace = TraceForBaselineTesting.GetRootTrace())
-                {
-                    CpuHistoryTraceDatum datum = new CpuHistoryTraceDatum(
-                        new Documents.Rntbd.SystemUsageHistory(
-                            new ReadOnlyCollection<Documents.Rntbd.SystemUsageLoad>(
-                                new List<Documents.Rntbd.SystemUsageLoad>()
-                                {
-                                    new Documents.Rntbd.SystemUsageLoad(
-                                        DateTime.MinValue,
-                                        this.GetThreadInfo(),
-                                        42,
-                                        1000),
-                                    new Documents.Rntbd.SystemUsageLoad(
-                                        DateTime.MinValue,
-                                        this.GetThreadInfo(),
-                                        23,
-                                        9000),
-                                }),
-                            monitoringInterval: TimeSpan.MaxValue));
-                    rootTrace.AddDatum("System Info", datum);
-                }
-                endLineNumber = GetLineNumber();
-
-                inputs.Add(new Input("System Info", rootTrace, startLineNumber, endLineNumber));
-            }
-            //----------------------------------------------------------------
-
-            this.ExecuteTestSuite(inputs);
-        }
-
-        private Documents.Rntbd.ThreadInformation GetThreadInfo()
-        {
-            Documents.Rntbd.ThreadInformation threadInfo = Documents.Rntbd.ThreadInformation.Get();
-            Type threadInfoType = threadInfo.GetType();
-            FieldInfo prop = threadInfoType.GetField("<AvailableThreads>k__BackingField", BindingFlags.Instance | BindingFlags.NonPublic);
-            prop.SetValue(threadInfo, null);
-
-            prop = threadInfoType.GetField("<IsThreadStarving>k__BackingField", BindingFlags.Instance | BindingFlags.NonPublic);
-            prop.SetValue(threadInfo, null);
-
-            prop = threadInfoType.GetField("<MinThreads>k__BackingField", BindingFlags.Instance | BindingFlags.NonPublic);
-            prop.SetValue(threadInfo, null);
-
-            prop = threadInfoType.GetField("<MaxThreads>k__BackingField", BindingFlags.Instance | BindingFlags.NonPublic);
-            prop.SetValue(threadInfo, null);
-
-            prop = threadInfoType.GetField("<ThreadWaitIntervalInMs>k__BackingField", BindingFlags.Instance | BindingFlags.NonPublic);
-            prop.SetValue(threadInfo, null);
-
-            return threadInfo;
-        }
-
-        [TestMethod]
-        [Timeout(5000)]
-        public async Task ScenariosAsync()
-        {
-            List<Input> inputs = new List<Input>();
-
-            int startLineNumber;
-            int endLineNumber;
-
-            //----------------------------------------------------------------
-            //  ReadFeed
-            //----------------------------------------------------------------
-            {
-                startLineNumber = GetLineNumber();
-                int numItems = 100;
-                IDocumentContainer documentContainer = await CreateDocumentContainerAsync(numItems);
-                CrossPartitionReadFeedAsyncEnumerator enumerator = CrossPartitionReadFeedAsyncEnumerator.Create(
-                    documentContainer,
-                    new CrossFeedRangeState<ReadFeedState>(ReadFeedCrossFeedRangeState.CreateFromBeginning().FeedRangeStates),
-                    new ReadFeedPaginationOptions(pageSizeHint: 10),
-                    cancellationToken: default);
-
-                int numChildren = 1; // One extra since we need to read one past the last user page to get the null continuation.
-                TraceForBaselineTesting rootTrace;
-                using (rootTrace = TraceForBaselineTesting.GetRootTrace())
-                {
-                    while (await enumerator.MoveNextAsync(rootTrace))
-                    {
-                        numChildren++;
-                    }
-                }
-
-                Assert.AreEqual(numChildren, rootTrace.Children.Count);
-                endLineNumber = GetLineNumber();
-
-                inputs.Add(new Input("ReadFeed", rootTrace, startLineNumber, endLineNumber));
-            }
-            //----------------------------------------------------------------
-
-            //----------------------------------------------------------------
-            //  ChangeFeed
-            //----------------------------------------------------------------
-            {
-                startLineNumber = GetLineNumber();
-                int numItems = 100;
-                IDocumentContainer documentContainer = await CreateDocumentContainerAsync(numItems);
-                CrossPartitionChangeFeedAsyncEnumerator enumerator = CrossPartitionChangeFeedAsyncEnumerator.Create(
-                    documentContainer,
-                    new CrossFeedRangeState<ChangeFeedState>(
-                        ChangeFeedCrossFeedRangeState.CreateFromBeginning().FeedRangeStates),
-                    new ChangeFeedPaginationOptions(
-                        ChangeFeedMode.Incremental,
-                        pageSizeHint: int.MaxValue),
-                    cancellationToken: default);
-
-                int numChildren = 0;
-                TraceForBaselineTesting rootTrace;
-                using (rootTrace = TraceForBaselineTesting.GetRootTrace())
-                {
-                    while (await enumerator.MoveNextAsync(rootTrace))
-                    {
-                        numChildren++;
-
-                        if (enumerator.Current.Result.Page is ChangeFeedNotModifiedPage)
-                        {
-                            break;
-                        }
-                    }
-                }
-
-                Assert.AreEqual(numChildren, rootTrace.Children.Count);
-                endLineNumber = GetLineNumber();
-
-                inputs.Add(new Input("ChangeFeed", rootTrace, startLineNumber, endLineNumber));
-            }
-            //----------------------------------------------------------------
-
-            //----------------------------------------------------------------
-            //  Query
-            //----------------------------------------------------------------
-            {
-                startLineNumber = GetLineNumber();
-                int numItems = 100;
-                IDocumentContainer documentContainer = await CreateDocumentContainerAsync(numItems);
-                IQueryPipelineStage pipelineStage = CreatePipeline(documentContainer, "SELECT * FROM c", pageSize: 10);
-
-                TraceForBaselineTesting rootTrace;
-                int numChildren = (await documentContainer.GetFeedRangesAsync(NoOpTrace.Singleton, default)).Count; // One extra since we need to read one past the last user page to get the null continuation.
-                using (rootTrace = TraceForBaselineTesting.GetRootTrace())
-                {
-                    while (await pipelineStage.MoveNextAsync(rootTrace))
-                    {
-                        numChildren++;
-                    }
-                }
-
-                Assert.AreEqual(numChildren, rootTrace.Children.Count);
-                endLineNumber = GetLineNumber();
-
-                inputs.Add(new Input("Query", rootTrace, startLineNumber, endLineNumber));
-            }
-            //----------------------------------------------------------------
-
-            this.ExecuteTestSuite(inputs);
-        }
-
-        public override Output ExecuteTest(Input input)
-        {
-            CultureInfo originalCulture = CultureInfo.CurrentCulture;
-            CultureInfo.CurrentCulture = new CultureInfo("th-TH", false);
-            try
-            {
-                string text = TraceWriter.TraceToText(input.Trace);
-                string json = TraceWriter.TraceToJson(input.Trace);
-
-                return new Output(text, JToken.Parse(json).ToString(Newtonsoft.Json.Formatting.Indented));
-            }
-            finally
-            {
-                CultureInfo.CurrentCulture = originalCulture;
-            }
-        }
-
-        private static async Task<IDocumentContainer> CreateDocumentContainerAsync(
-            int numItems,
-            FlakyDocumentContainer.FailureConfigs failureConfigs = default)
-        {
-            Documents.PartitionKeyDefinition partitionKeyDefinition = new Documents.PartitionKeyDefinition()
-            {
-                Paths = new System.Collections.ObjectModel.Collection<string>()
-                    {
-                        "/pk"
-                    },
-                Kind = Documents.PartitionKind.Hash,
-                Version = Documents.PartitionKeyDefinitionVersion.V2,
-            };
-
-            IMonadicDocumentContainer monadicDocumentContainer = new InMemoryContainer(partitionKeyDefinition);
-            if (failureConfigs != null)
-            {
-                monadicDocumentContainer = new FlakyDocumentContainer(monadicDocumentContainer, failureConfigs);
-            }
-
-            DocumentContainer documentContainer = new DocumentContainer(monadicDocumentContainer);
-
-            for (int i = 0; i < 3; i++)
-            {
-                IReadOnlyList<FeedRangeInternal> ranges = await documentContainer.GetFeedRangesAsync(
-                    trace: NoOpTrace.Singleton,
-                    cancellationToken: default);
-                foreach (FeedRangeInternal range in ranges)
-                {
-                    await documentContainer.SplitAsync(range, cancellationToken: default);
-                }
-
-                await documentContainer.RefreshProviderAsync(NoOpTrace.Singleton, cancellationToken: default);
-            }
-
-            for (int i = 0; i < numItems; i++)
-            {
-                // Insert an item
-                CosmosObject item = CosmosObject.Parse($"{{\"pk\" : {i} }}");
-                while (true)
-                {
-                    TryCatch<Record> monadicCreateRecord = await documentContainer.MonadicCreateItemAsync(item, cancellationToken: default);
-                    if (monadicCreateRecord.Succeeded)
-                    {
-                        break;
-                    }
-                }
-            }
-
-            return documentContainer;
-        }
-
-        internal static TransportRequestStats CreateTransportRequestStats()
-        {
-            DateTime defaultDateTime = new DateTime(
-                year: 2021,
-                month: 12,
-                day: 31,
-                hour: 23,
-                minute: 59,
-                second: 59,
-                millisecond: 59,
-                kind: DateTimeKind.Utc);
-
-            TransportRequestStats transportRequestStats = new TransportRequestStats();
-            transportRequestStats.RecordState(TransportRequestStats.RequestStage.ChannelAcquisitionStarted);
-            transportRequestStats.RecordState(TransportRequestStats.RequestStage.Pipelined);
-            transportRequestStats.RecordState(TransportRequestStats.RequestStage.Sent);
-            transportRequestStats.RecordState(TransportRequestStats.RequestStage.Received);
-            transportRequestStats.RecordState(TransportRequestStats.RequestStage.Completed);
-
-            FieldInfo field = transportRequestStats.GetType().GetField("requestCreatedTime", BindingFlags.NonPublic | BindingFlags.Instance);
-            field.SetValue(transportRequestStats, defaultDateTime);
-
-            field = transportRequestStats.GetType().GetField("channelAcquisitionStartedTime", BindingFlags.NonPublic | BindingFlags.Instance);
-            field.SetValue(transportRequestStats, TimeSpan.FromMilliseconds(1));
-
-            field = transportRequestStats.GetType().GetField("requestPipelinedTime", BindingFlags.NonPublic | BindingFlags.Instance);
-            field.SetValue(transportRequestStats, TimeSpan.FromMilliseconds(1));
-
-            field = transportRequestStats.GetType().GetField("requestSentTime", BindingFlags.NonPublic | BindingFlags.Instance);
-            field.SetValue(transportRequestStats, TimeSpan.FromMilliseconds(1));
-
-            field = transportRequestStats.GetType().GetField("requestReceivedTime", BindingFlags.NonPublic | BindingFlags.Instance);
-            field.SetValue(transportRequestStats, TimeSpan.FromMilliseconds(1));
-
-            field = transportRequestStats.GetType().GetField("requestCompletedTime", BindingFlags.NonPublic | BindingFlags.Instance);
-            field.SetValue(transportRequestStats, TimeSpan.FromMilliseconds(1));
-
-            transportRequestStats.RequestSizeInBytes = 2;
-            transportRequestStats.RequestBodySizeInBytes = 1;
-            transportRequestStats.ResponseBodySizeInBytes = 1;
-            transportRequestStats.ResponseMetadataSizeInBytes = 1;
-
-            transportRequestStats.NumberOfInflightRequestsToEndpoint = 2;
-            transportRequestStats.NumberOfOpenConnectionsToEndpoint = 1;
-            transportRequestStats.NumberOfInflightRequestsInConnection = 1;
-            transportRequestStats.RequestWaitingForConnectionInitialization = true;
-            transportRequestStats.ConnectionLastSendTime = defaultDateTime;
-            transportRequestStats.ConnectionLastSendAttemptTime = defaultDateTime;
-            transportRequestStats.ConnectionLastReceiveTime = defaultDateTime;
-            return transportRequestStats;
-        }
-
-        internal static T GetPrivateField<T>(
-            ClientSideRequestStatisticsTraceDatum datum,
-            string propertyName)
-        {
-            return (T)datum.GetType().GetField(propertyName, BindingFlags.NonPublic | BindingFlags.Instance).GetValue(datum);
-        }
-
-        internal static void SetEndRequestTime(
-            ClientSideRequestStatisticsTraceDatum datum,
-            DateTime? dateTime)
-        {
-            datum.GetType().GetProperty("RequestEndTimeUtc").SetValue(datum, dateTime);
-        }
-
-        private static IQueryPipelineStage CreatePipeline(IDocumentContainer documentContainer, string query, int pageSize = 10, CosmosElement state = null)
-        {
-            TryCatch<IQueryPipelineStage> tryCreatePipeline = PipelineFactory.MonadicCreate(
-                ExecutionEnvironment.Compute,
-                documentContainer,
-                new SqlQuerySpec(query),
-                new List<FeedRangeEpk>() { FeedRangeEpk.FullRange },
-                partitionKey: null,
-                GetQueryPlan(query),
-                new QueryPaginationOptions(pageSizeHint: pageSize),
-                maxConcurrency: 10,
-                requestCancellationToken: default,
-                requestContinuationToken: state);
-
-            tryCreatePipeline.ThrowIfFailed();
-
-            return tryCreatePipeline.Result;
-        }
-
-        private static QueryInfo GetQueryPlan(string query)
-        {
-            TryCatch<PartitionedQueryExecutionInfoInternal> info = QueryPartitionProviderTestInstance.Object.TryGetPartitionedQueryExecutionInfoInternal(
-                Newtonsoft.Json.JsonConvert.SerializeObject(new SqlQuerySpec(query)),
-                partitionKeyDefinition,
-                requireFormattableOrderByQuery: true,
-                isContinuationExpected: false,
-                allowNonValueAggregateQuery: true,
-                hasLogicalPartitionKey: false,
-                allowDCount: true);
-
-            info.ThrowIfFailed();
-            return info.Result.QueryInfo;
-        }
-
-        private static int GetLineNumber([CallerLineNumber] int lineNumber = 0)
-        {
-            return lineNumber;
-        }
-
-        public sealed class Input : BaselineTestInput
-        {
-            private static readonly string[] sourceCode = File.ReadAllLines($"Tracing\\{nameof(TraceWriterBaselineTests)}.cs");
-
-            internal Input(string description, ITrace trace, int startLineNumber, int endLineNumber)
-                : base(description)
-            {
-                this.Trace = trace ?? throw new ArgumentNullException(nameof(trace));
-                this.StartLineNumber = startLineNumber;
-                this.EndLineNumber = endLineNumber;
-            }
-
-            internal ITrace Trace { get; }
-
-            public int StartLineNumber { get; }
-
-            public int EndLineNumber { get; }
-
-            public override void SerializeAsXml(XmlWriter xmlWriter)
-            {
-                xmlWriter.WriteElementString(nameof(this.Description), this.Description);
-                xmlWriter.WriteStartElement("Setup");
-                ArraySegment<string> codeSnippet = new ArraySegment<string>(
-                    sourceCode,
-                    this.StartLineNumber,
-                    this.EndLineNumber - this.StartLineNumber - 1);
-
-                string setup;
-                try
-                {
-                    setup =
-                    Environment.NewLine
-                    + string
-                        .Join(
-                            Environment.NewLine,
-                            codeSnippet
-                                .Select(x => x != string.Empty ? x.Substring("            ".Length) : string.Empty))
-                    + Environment.NewLine;
-                }
-                catch(Exception)
-                {
-                    throw;
-                }
-                xmlWriter.WriteCData(setup ?? "asdf");
-                xmlWriter.WriteEndElement();
-            }
-        }
-
-        public sealed class Output : BaselineTestOutput
-        {
-            public Output(string text, string json)
-            {
-                this.Text = text ?? throw new ArgumentNullException(nameof(text));
-                this.Json = json ?? throw new ArgumentNullException(nameof(json));
-            }
-
-            public string Text { get; }
-
-            public string Json { get; }
-
-            public override void SerializeAsXml(XmlWriter xmlWriter)
-            {
-                xmlWriter.WriteStartElement(nameof(this.Text));
-                xmlWriter.WriteCData(this.Text);
-                xmlWriter.WriteEndElement();
-
-                xmlWriter.WriteStartElement(nameof(this.Json));
-                xmlWriter.WriteCData(this.Json);
-                xmlWriter.WriteEndElement();
-            }
-        }
-
-        private sealed class TraceForBaselineTesting : ITrace
-        {
-            private readonly Dictionary<string, object> data;
-            private readonly List<ITrace> children;
-
-            public TraceForBaselineTesting(
-                string name,
-                TraceLevel level,
-                TraceComponent component,
-                TraceForBaselineTesting parent)
-            {
-                this.Name = name ?? throw new ArgumentNullException(nameof(name));
-                this.Level = level;
-                this.Component = component;
-                this.Parent = parent;
-                this.children = new List<ITrace>();
-                this.data = new Dictionary<string, object>();
-            }
-
-            public string Name { get; }
-
-            public Guid Id => Guid.Empty;
-
-            public DateTime StartTime => DateTime.MinValue;
-
-            public TimeSpan Duration => TimeSpan.Zero;
-
-            public TraceLevel Level { get; }
-
-            public TraceSummary Summary { get; }
-
-            public TraceComponent Component { get; }
-
-            public ITrace Parent { get; }
-
-            public IReadOnlyList<ITrace> Children => this.children;
-
-            public IReadOnlyDictionary<string, object> Data => this.data;
-
-            public IReadOnlyList<(string, Uri)> RegionsContacted => new List<(string, Uri)>();
-
-            public void AddDatum(string key, TraceDatum traceDatum)
-            {
-                this.data[key] = traceDatum;
-            }
-
-            public void AddDatum(string key, object value)
-            {
-                this.data[key] = value;
-            }
-
-            public void Dispose()
-            {
-            }
-
-            public ITrace StartChild(string name)
-            {
-                return this.StartChild(name, TraceComponent.Unknown, TraceLevel.Info);
-            }
-
-            public ITrace StartChild(string name, TraceComponent component, TraceLevel level)
-            {
-                TraceForBaselineTesting child = new TraceForBaselineTesting(name, level, component, parent: this);
-                this.AddChild(child);
-                return child;
-            }
-
-            public void AddChild(ITrace trace)
-            {
-                this.children.Add(trace);
-            }
-
-            public static TraceForBaselineTesting GetRootTrace()
-            {
-                return new TraceForBaselineTesting("Trace For Baseline Testing", TraceLevel.Info, TraceComponent.Unknown, parent: null);
-            }
-
-            public void UpdateRegionContacted(TraceDatum traceDatum)
-            {
-                //NoImplementation
-            }
-
-            public void AddOrUpdateDatum(string key, object value)
-            {
-                this.data[key] = value;
-            }
-
-        }
-    }
-=======
-﻿//------------------------------------------------------------
-// Copyright (c) Microsoft Corporation.  All rights reserved.
-//------------------------------------------------------------
-
-namespace Microsoft.Azure.Cosmos.Tests.Tracing
-{
-    using System;
-    using System.Collections.Generic;
-    using System.Collections.ObjectModel;
-    using System.Globalization;
-    using System.IO;
-    using System.Linq;
-    using System.Net.Http;
-    using System.Reflection;
-    using System.Runtime.CompilerServices;
-    using System.Threading.Tasks;
-    using System.Xml;
-    using Microsoft.Azure.Cosmos.ChangeFeed;
-    using Microsoft.Azure.Cosmos.ChangeFeed.Pagination;
-    using Microsoft.Azure.Cosmos.CosmosElements;
-    using Microsoft.Azure.Cosmos.Pagination;
-    using Microsoft.Azure.Cosmos.Query.Core;
-    using Microsoft.Azure.Cosmos.Query.Core.Metrics;
-    using Microsoft.Azure.Cosmos.Query.Core.Monads;
-    using Microsoft.Azure.Cosmos.Query.Core.Pipeline;
-    using Microsoft.Azure.Cosmos.Query.Core.Pipeline.Pagination;
-    using Microsoft.Azure.Cosmos.Query.Core.QueryPlan;
-    using Microsoft.Azure.Cosmos.ReadFeed;
-    using Microsoft.Azure.Cosmos.ReadFeed.Pagination;
-    using Microsoft.Azure.Cosmos.Test.BaselineTest;
-    using Microsoft.Azure.Cosmos.Tests.Pagination;
-    using Microsoft.Azure.Cosmos.Tests.Query.Metrics;
-    using Microsoft.Azure.Cosmos.Tracing;
-    using Microsoft.Azure.Cosmos.Tracing.TraceData;
-    using Microsoft.Azure.Documents;
-    using Microsoft.VisualStudio.TestTools.UnitTesting;
-    using Newtonsoft.Json.Linq;
-    using static Microsoft.Azure.Cosmos.Tracing.TraceData.ClientSideRequestStatisticsTraceDatum;
-
-    [TestClass]
-    public sealed class TraceWriterBaselineTests : BaselineTests<TraceWriterBaselineTests.Input, TraceWriterBaselineTests.Output>
-    {
-        private static readonly Lazy<QueryMetrics> MockQueryMetrics = new Lazy<QueryMetrics>(() => new QueryMetrics(
-            BackendMetricsTests.MockBackendMetrics,
-            IndexUtilizationInfoTests.MockIndexUtilizationInfo,
-            ClientSideMetricsTests.MockClientSideMetrics));
-
-        private static readonly Documents.PartitionKeyDefinition partitionKeyDefinition = new Documents.PartitionKeyDefinition()
-        {
-            Paths = new Collection<string>()
-            {
-                "/pk"
-            },
-            Kind = Documents.PartitionKind.Hash,
-            Version = Documents.PartitionKeyDefinitionVersion.V2,
-        };
-
-        [TestMethod]
-        [Timeout(5000)]
-        public void Serialization()
-        {
-            List<Input> inputs = new List<Input>();
-
-            int startLineNumber;
-            int endLineNumber;
-
-            //----------------------------------------------------------------
-            //  Root Trace
-            //----------------------------------------------------------------
-            {
-                startLineNumber = GetLineNumber();
-                TraceForBaselineTesting rootTrace;
-                using (rootTrace = TraceForBaselineTesting.GetRootTrace())
-                {
-                }
-                endLineNumber = GetLineNumber();
-
-                inputs.Add(new Input("Root Trace", rootTrace, startLineNumber, endLineNumber));
-            }
-            //----------------------------------------------------------------
-
-            //----------------------------------------------------------------
-            //  Root Trace With Datum
-            //----------------------------------------------------------------
-            {
-                startLineNumber = GetLineNumber();
-                TraceForBaselineTesting rootTraceWithDatum;
-                using (rootTraceWithDatum = TraceForBaselineTesting.GetRootTrace())
-                {
-                    rootTraceWithDatum.AddDatum("QueryMetrics", new QueryMetricsTraceDatum(MockQueryMetrics));
-                }
-                endLineNumber = GetLineNumber();
-
-                inputs.Add(new Input("Root Trace With Datum", rootTraceWithDatum, startLineNumber, endLineNumber));
-            }
-            //----------------------------------------------------------------
-
-            //----------------------------------------------------------------
-            //  Root Trace With One Child
-            //----------------------------------------------------------------
-            {
-                startLineNumber = GetLineNumber();
-                TraceForBaselineTesting rootTrace;
-                using (rootTrace = TraceForBaselineTesting.GetRootTrace())
-                {
-                    using (ITrace childTrace1 = rootTrace.StartChild("Child1"))
-                    {
-                    }
-                }
-                endLineNumber = GetLineNumber();
-
-                inputs.Add(new Input("Root Trace With One Child", rootTrace, startLineNumber, endLineNumber));
-            }
-            //----------------------------------------------------------------
-
-            //----------------------------------------------------------------
-            //  Root Trace With One Child With Datum
-            //----------------------------------------------------------------
-            {
-                startLineNumber = GetLineNumber();
-                TraceForBaselineTesting rootTrace;
-                using (rootTrace = TraceForBaselineTesting.GetRootTrace())
-                {
-                    using (ITrace childTrace1 = rootTrace.StartChild("Child1"))
-                    {
-                        childTrace1.AddDatum("QueryMetrics", new QueryMetricsTraceDatum(MockQueryMetrics));
-                    }
-                }
-                endLineNumber = GetLineNumber();
-
-                inputs.Add(new Input("Root Trace With One Child With Datum", rootTrace, startLineNumber, endLineNumber));
-            }
-            //----------------------------------------------------------------
-
-            //----------------------------------------------------------------
-            //  Root Trace With Two Children
-            //----------------------------------------------------------------
-            {
-                startLineNumber = GetLineNumber();
-                TraceForBaselineTesting rootTrace;
-                using (rootTrace = TraceForBaselineTesting.GetRootTrace())
-                {
-                    using (ITrace childTrace1 = rootTrace.StartChild("Child1"))
-                    {
-                    }
-
-                    using (ITrace childTrace2 = rootTrace.StartChild("Child2"))
-                    {
-                    }
-                }
-                endLineNumber = GetLineNumber();
-
-                inputs.Add(new Input("Root Trace With Two Children", rootTrace, startLineNumber, endLineNumber));
-            }
-            //----------------------------------------------------------------
-
-            //----------------------------------------------------------------
-            //  Root Trace With Two Children With Info
-            //----------------------------------------------------------------
-            {
-                startLineNumber = GetLineNumber();
-                TraceForBaselineTesting rootTrace;
-                using (rootTrace = TraceForBaselineTesting.GetRootTrace())
-                {
-                    using (ITrace childTrace1 = rootTrace.StartChild("Child1"))
-                    {
-                        childTrace1.AddDatum("QueryMetrics", new QueryMetricsTraceDatum(MockQueryMetrics));
-                    }
-
-                    using (ITrace childTrace2 = rootTrace.StartChild("Child2"))
-                    {
-                        childTrace2.AddDatum("QueryMetrics", new QueryMetricsTraceDatum(MockQueryMetrics));
-                    }
-                }
-                endLineNumber = GetLineNumber();
-
-                inputs.Add(new Input("Root Trace With Two Children With Info", rootTrace, startLineNumber, endLineNumber));
-            }
-            //----------------------------------------------------------------
-
-            //----------------------------------------------------------------
-            //  Trace With Grandchidren
-            //----------------------------------------------------------------
-            {
-                startLineNumber = GetLineNumber();
-                TraceForBaselineTesting rootTrace;
-                using (rootTrace = TraceForBaselineTesting.GetRootTrace())
-                {
-                    using (ITrace childTrace1 = rootTrace.StartChild(
-                        name: "Child1",
-                        component: TraceComponent.Unknown,
-                        level: TraceLevel.Info))
-                    {
-                        using (ITrace child1Child1 = childTrace1.StartChild(
-                            name: "Child1Child1",
-                            component: TraceComponent.Unknown,
-                            level: TraceLevel.Info))
-                        {
-                        }
-
-                        using (ITrace child1Child2 = childTrace1.StartChild(
-                            name: "Child1Child2",
-                            component: TraceComponent.Unknown,
-                            level: TraceLevel.Info))
-                        {
-                        }
-                    }
-
-                    using (ITrace childTrace2 = rootTrace.StartChild(
-                        name: "Child2",
-                        component: TraceComponent.Unknown,
-                        level: TraceLevel.Info))
-                    {
-                        using (ITrace child2Child1 = childTrace2.StartChild(
-                            name: "Child2Child1",
-                            component: TraceComponent.Unknown,
-                            level: TraceLevel.Info))
-                        {
-                        }
-
-                        using (ITrace child2Child2 = childTrace2.StartChild(
-                            name: "Child2Child2",
-                            component: TraceComponent.Unknown,
-                            level: TraceLevel.Info))
-                        {
-                        }
-
-                        using (ITrace child2Child3 = childTrace2.StartChild(
-                            name: "Child2Child3",
-                            component: TraceComponent.Unknown,
-                            level: TraceLevel.Info))
-                        {
-                        }
-                    }
-                }
-
-                endLineNumber = GetLineNumber();
-
-                inputs.Add(new Input("Trace With Grandchildren", rootTrace, startLineNumber, endLineNumber));
-            }
-            //----------------------------------------------------------------
-
-            this.ExecuteTestSuite(inputs);
-        }
-
-        [TestMethod]
-        [Timeout(5000)]
-        public void TraceData()
-        {
-            List<Input> inputs = new List<Input>();
-
-            int startLineNumber;
-            int endLineNumber;
-
-            //----------------------------------------------------------------
-            //  Point Operation Statistics
-            //----------------------------------------------------------------
-            {
-                {
-                    startLineNumber = GetLineNumber();
-                    TraceForBaselineTesting rootTrace;
-                    using (rootTrace = TraceForBaselineTesting.GetRootTrace())
-                    {
-                        PointOperationStatisticsTraceDatum datum = new PointOperationStatisticsTraceDatum(
-                            activityId: Guid.Empty.ToString(),
-                            responseTimeUtc: new DateTime(2020, 1, 2, 3, 4, 5, 6),
-                            statusCode: System.Net.HttpStatusCode.OK,
-                            subStatusCode: Documents.SubStatusCodes.WriteForbidden,
-                            requestCharge: 4,
-                            errorMessage: null,
-                            method: HttpMethod.Post,
-                            requestUri: "http://localhost.com",
-                            requestSessionToken: nameof(PointOperationStatisticsTraceDatum.RequestSessionToken),
-                            responseSessionToken: nameof(PointOperationStatisticsTraceDatum.ResponseSessionToken),
-                            beLatencyInMs: "0.42");
-                        rootTrace.AddDatum("Point Operation Statistics", datum);
-                    }
-                    endLineNumber = GetLineNumber();
-
-                    inputs.Add(new Input("Point Operation Statistics", rootTrace, startLineNumber, endLineNumber));
-                }
-
-                {
-                    startLineNumber = GetLineNumber();
-                    TraceForBaselineTesting rootTrace;
-                    using (rootTrace = TraceForBaselineTesting.GetRootTrace())
-                    {
-                        PointOperationStatisticsTraceDatum datum = new PointOperationStatisticsTraceDatum(
-                            activityId: default,
-                            responseTimeUtc: default,
-                            statusCode: default,
-                            subStatusCode: default,
-                            requestCharge: default,
-                            errorMessage: default,
-                            method: default,
-                            requestUri: default,
-                            requestSessionToken: default,
-                            responseSessionToken: default,
-                            beLatencyInMs: default);
-                        rootTrace.AddDatum("Point Operation Statistics Default", datum);
-                    }
-                    endLineNumber = GetLineNumber();
-
-                    inputs.Add(new Input("Point Operation Statistics Default", rootTrace, startLineNumber, endLineNumber));
-                }
-            }
-            //----------------------------------------------------------------
-
-            //----------------------------------------------------------------
-            //  Query Metrics
-            //----------------------------------------------------------------
-            {
-                startLineNumber = GetLineNumber();
-                TraceForBaselineTesting rootTrace;
-                using (rootTrace = TraceForBaselineTesting.GetRootTrace())
-                {
-                    QueryMetricsTraceDatum datum = new QueryMetricsTraceDatum(
-                        new Lazy<QueryMetrics>(() => new QueryMetrics(
-                            BackendMetricsTests.MockBackendMetrics,
-                            IndexUtilizationInfoTests.MockIndexUtilizationInfo,
-                            ClientSideMetricsTests.MockClientSideMetrics)));
-                    rootTrace.AddDatum("Query Metrics", datum);
-                }
-                endLineNumber = GetLineNumber();
-
-                inputs.Add(new Input("Query Metrics", rootTrace, startLineNumber, endLineNumber));
-            }
-            //----------------------------------------------------------------
-
-            //----------------------------------------------------------------
-            //  Client Side Request Stats
-            //----------------------------------------------------------------
-            {
-                {
-                    startLineNumber = GetLineNumber();
-                    TraceForBaselineTesting rootTrace;
-                    using (rootTrace = TraceForBaselineTesting.GetRootTrace())
-                    {
-                        ClientSideRequestStatisticsTraceDatum datum = new ClientSideRequestStatisticsTraceDatum(DateTime.MinValue);
-
-                        TransportAddressUri uri1 = new TransportAddressUri(new Uri("http://someUri1.com"));
-                        TransportAddressUri uri2 = new TransportAddressUri(new Uri("http://someUri2.com"));
-
-                        datum.ContactedReplicas.Add(uri1);
-                        datum.ContactedReplicas.Add(uri2);
-
-                        ClientSideRequestStatisticsTraceDatum.AddressResolutionStatistics mockStatistics = new ClientSideRequestStatisticsTraceDatum.AddressResolutionStatistics(
-                            DateTime.MinValue,
-                            DateTime.MaxValue,
-                            "http://localhost.com");
-
-                        TraceWriterBaselineTests.GetPrivateField<Dictionary<string, AddressResolutionStatistics>>(datum, "endpointToAddressResolutionStats").Add("asdf", mockStatistics);
-                        TraceWriterBaselineTests.GetPrivateField<Dictionary<string, AddressResolutionStatistics>>(datum, "endpointToAddressResolutionStats").Add("asdf2", mockStatistics);
-
-                        datum.FailedReplicas.Add(uri1);
-                        datum.FailedReplicas.Add(uri2);
-
-                        datum.RegionsContacted.Add(("local", uri1.Uri));
-                        datum.RegionsContacted.Add(("local", uri2.Uri));
-
-                        TraceWriterBaselineTests.SetEndRequestTime(datum, DateTime.MaxValue);
-
-                        StoreResponseStatistics storeResponseStatistics = new StoreResponseStatistics(
-                            DateTime.MinValue,
-                            DateTime.MaxValue,
-                            new Documents.StoreResult(
-                                storeResponse: new StoreResponse(),
-                                exception: null,
-                                partitionKeyRangeId: 42.ToString(),
-                                lsn: 1337,
-                                quorumAckedLsn: 23,
-                                requestCharge: 3.14,
-                                currentReplicaSetSize: 4,
-                                currentWriteQuorum: 3,
-                                isValid: true,
-                                storePhysicalAddress: new Uri("http://storephysicaladdress.com"),
-                                globalCommittedLSN: 1234,
-                                numberOfReadRegions: 13,
-                                itemLSN: 15,
-                                sessionToken: new SimpleSessionToken(42),
-                                usingLocalLSN: true,
-                                activityId: Guid.Empty.ToString(),
-                                backendRequestDurationInMs: "4.2",
-                                retryAfterInMs: "42",
-                                transportRequestStats: TraceWriterBaselineTests.CreateTransportRequestStats()),
-                            ResourceType.Document,
-                            OperationType.Query,
-                            "42",
-                            uri1.Uri);
-
-                        TraceWriterBaselineTests.GetPrivateField<List<StoreResponseStatistics>>(datum, "storeResponseStatistics").Add(storeResponseStatistics);
-                        rootTrace.AddDatum("Client Side Request Stats", datum);
-                    }
-                    endLineNumber = GetLineNumber();
-
-                    inputs.Add(new Input("Client Side Request Stats", rootTrace, startLineNumber, endLineNumber));
-                }
-
-                {
-                    startLineNumber = GetLineNumber();
-                    TraceForBaselineTesting rootTrace;
-                    using (rootTrace = TraceForBaselineTesting.GetRootTrace())
-                    {
-                        ClientSideRequestStatisticsTraceDatum datum = new ClientSideRequestStatisticsTraceDatum(DateTime.MinValue);
-                        datum.ContactedReplicas.Add(default);
-
-                        TraceWriterBaselineTests.GetPrivateField<Dictionary<string, AddressResolutionStatistics>>(datum, "endpointToAddressResolutionStats").Add("asdf", default);
-                        TraceWriterBaselineTests.GetPrivateField<Dictionary<string, AddressResolutionStatistics>>(datum, "endpointToAddressResolutionStats").Add("asdf2", default);
-
-                        datum.FailedReplicas.Add(default);
-
-                        datum.RegionsContacted.Add(default);
-
-                        TraceWriterBaselineTests.SetEndRequestTime(datum, default);
-
-                        StoreResponseStatistics storeResponseStatistics = new StoreResponseStatistics(
-                            requestStartTime: default,
-                            requestResponseTime: default,
-                            new Documents.StoreResult(
-                                storeResponse: new StoreResponse(),
-                                exception: default,
-                                partitionKeyRangeId: default,
-                                lsn: default,
-                                quorumAckedLsn: default,
-                                requestCharge: default,
-                                currentReplicaSetSize: default,
-                                currentWriteQuorum: default,
-                                isValid: default,
-                                storePhysicalAddress: default,
-                                globalCommittedLSN: default,
-                                numberOfReadRegions: default,
-                                itemLSN: default,
-                                sessionToken: default,
-                                usingLocalLSN: default,
-                                activityId: default,
-                                retryAfterInMs: default,
-                                backendRequestDurationInMs: default,
-                                 transportRequestStats: TraceWriterBaselineTests.CreateTransportRequestStats()),
-                            resourceType: default,
-                            operationType: default,
-                            requestSessionToken: default,
-                            locationEndpoint: default);
-
-                        TraceWriterBaselineTests.GetPrivateField<List<StoreResponseStatistics>>(datum, "storeResponseStatistics").Add(storeResponseStatistics);
-                        rootTrace.AddDatum("Client Side Request Stats Default", datum);
-                    }
-                    endLineNumber = GetLineNumber();
-
-                    inputs.Add(new Input("Client Side Request Stats Default", rootTrace, startLineNumber, endLineNumber));
-                }
-
-                {
-                    startLineNumber = GetLineNumber();
-                    TraceForBaselineTesting rootTrace;
-                    using (rootTrace = TraceForBaselineTesting.GetRootTrace())
-                    {
-                        ClientSideRequestStatisticsTraceDatum datum = new ClientSideRequestStatisticsTraceDatum(DateTime.MinValue);
-                        TraceWriterBaselineTests.SetEndRequestTime(datum,DateTime.MaxValue);
-
-                        HttpResponseStatistics httpResponseStatistics = new HttpResponseStatistics(
-                            DateTime.MinValue,
-                            DateTime.MaxValue,
-                            new Uri("http://someUri1.com"),
-                            HttpMethod.Get,
-                            ResourceType.Document,
-                            new HttpResponseMessage(System.Net.HttpStatusCode.OK) { ReasonPhrase = "Success" },
-                            exception: null);
-
-                        TraceWriterBaselineTests.GetPrivateField<List<HttpResponseStatistics>>(datum, "httpResponseStatistics").Add(httpResponseStatistics);
-
-                        HttpResponseStatistics httpResponseStatisticsException = new HttpResponseStatistics(
-                            DateTime.MinValue,
-                            DateTime.MaxValue,
-                            new Uri("http://someUri1.com"),
-                            HttpMethod.Get,
-                            ResourceType.Document,
-                            responseMessage: null,
-                            exception: new OperationCanceledException());
-                        TraceWriterBaselineTests.GetPrivateField<List<HttpResponseStatistics>>(datum, "httpResponseStatistics").Add(httpResponseStatisticsException);
-
-                        rootTrace.AddDatum("Client Side Request Stats", datum);
-                    }
-                    endLineNumber = GetLineNumber();
-
-                    inputs.Add(new Input("Client Side Request Stats For Gateway Request", rootTrace, startLineNumber, endLineNumber));
-                }
-            }
-            //----------------------------------------------------------------
-
-            //----------------------------------------------------------------
-            //  CPU History
-            //----------------------------------------------------------------
-            {
-                startLineNumber = GetLineNumber();
-                TraceForBaselineTesting rootTrace;
-                using (rootTrace = TraceForBaselineTesting.GetRootTrace())
-                {
-                    CpuHistoryTraceDatum datum = new CpuHistoryTraceDatum(
-                        new Documents.Rntbd.SystemUsageHistory(
-                            new ReadOnlyCollection<Documents.Rntbd.SystemUsageLoad>(
-                                new List<Documents.Rntbd.SystemUsageLoad>()
-                                {
-                                    new Documents.Rntbd.SystemUsageLoad(
-                                        DateTime.MinValue,
-                                        this.GetThreadInfo(),
-                                        42,
-                                        1000),
-                                    new Documents.Rntbd.SystemUsageLoad(
-                                        DateTime.MinValue,
-                                        this.GetThreadInfo(),
-                                        23,
-                                        9000),
-                                }),
-                            monitoringInterval: TimeSpan.MaxValue));
-                    rootTrace.AddDatum("System Info", datum);
-                }
-                endLineNumber = GetLineNumber();
-
-                inputs.Add(new Input("System Info", rootTrace, startLineNumber, endLineNumber));
-            }
-            //----------------------------------------------------------------
-
-            this.ExecuteTestSuite(inputs);
-        }
-
-        private Documents.Rntbd.ThreadInformation GetThreadInfo()
-        {
-            Documents.Rntbd.ThreadInformation threadInfo = Documents.Rntbd.ThreadInformation.Get();
-            Type threadInfoType = threadInfo.GetType();
-            FieldInfo prop = threadInfoType.GetField("<AvailableThreads>k__BackingField", BindingFlags.Instance | BindingFlags.NonPublic);
-            prop.SetValue(threadInfo, null);
-
-            prop = threadInfoType.GetField("<IsThreadStarving>k__BackingField", BindingFlags.Instance | BindingFlags.NonPublic);
-            prop.SetValue(threadInfo, null);
-
-            prop = threadInfoType.GetField("<MinThreads>k__BackingField", BindingFlags.Instance | BindingFlags.NonPublic);
-            prop.SetValue(threadInfo, null);
-
-            prop = threadInfoType.GetField("<MaxThreads>k__BackingField", BindingFlags.Instance | BindingFlags.NonPublic);
-            prop.SetValue(threadInfo, null);
-
-            prop = threadInfoType.GetField("<ThreadWaitIntervalInMs>k__BackingField", BindingFlags.Instance | BindingFlags.NonPublic);
-            prop.SetValue(threadInfo, null);
-
-            return threadInfo;
-        }
-
-        [TestMethod]
-        [Timeout(5000)]
-        public async Task ScenariosAsync()
-        {
-            List<Input> inputs = new List<Input>();
-
-            int startLineNumber;
-            int endLineNumber;
-
-            //----------------------------------------------------------------
-            //  ReadFeed
-            //----------------------------------------------------------------
-            {
-                startLineNumber = GetLineNumber();
-                int numItems = 100;
-                IDocumentContainer documentContainer = await CreateDocumentContainerAsync(numItems);
-                CrossPartitionReadFeedAsyncEnumerator enumerator = CrossPartitionReadFeedAsyncEnumerator.Create(
-                    documentContainer,
-                    new CrossFeedRangeState<ReadFeedState>(ReadFeedCrossFeedRangeState.CreateFromBeginning().FeedRangeStates),
-                    new ReadFeedPaginationOptions(pageSizeHint: 10),
-                    cancellationToken: default);
-
-                int numChildren = 1; // One extra since we need to read one past the last user page to get the null continuation.
-                TraceForBaselineTesting rootTrace;
-                using (rootTrace = TraceForBaselineTesting.GetRootTrace())
-                {
-                    while (await enumerator.MoveNextAsync(rootTrace))
-                    {
-                        numChildren++;
-                    }
-                }
-
-                Assert.AreEqual(numChildren, rootTrace.Children.Count);
-                endLineNumber = GetLineNumber();
-
-                inputs.Add(new Input("ReadFeed", rootTrace, startLineNumber, endLineNumber));
-            }
-            //----------------------------------------------------------------
-
-            //----------------------------------------------------------------
-            //  ChangeFeed
-            //----------------------------------------------------------------
-            {
-                startLineNumber = GetLineNumber();
-                int numItems = 100;
-                IDocumentContainer documentContainer = await CreateDocumentContainerAsync(numItems);
-                CrossPartitionChangeFeedAsyncEnumerator enumerator = CrossPartitionChangeFeedAsyncEnumerator.Create(
-                    documentContainer,
-                    new CrossFeedRangeState<ChangeFeedState>(
-                        ChangeFeedCrossFeedRangeState.CreateFromBeginning().FeedRangeStates),
-                    new ChangeFeedPaginationOptions(
-                        ChangeFeedMode.Incremental,
-                        pageSizeHint: int.MaxValue),
-                    cancellationToken: default);
-
-                int numChildren = 0;
-                TraceForBaselineTesting rootTrace;
-                using (rootTrace = TraceForBaselineTesting.GetRootTrace())
-                {
-                    while (await enumerator.MoveNextAsync(rootTrace))
-                    {
-                        numChildren++;
-
-                        if (enumerator.Current.Result.Page is ChangeFeedNotModifiedPage)
-                        {
-                            break;
-                        }
-                    }
-                }
-
-                Assert.AreEqual(numChildren, rootTrace.Children.Count);
-                endLineNumber = GetLineNumber();
-
-                inputs.Add(new Input("ChangeFeed", rootTrace, startLineNumber, endLineNumber));
-            }
-            //----------------------------------------------------------------
-
-            //----------------------------------------------------------------
-            //  Query
-            //----------------------------------------------------------------
-            {
-                startLineNumber = GetLineNumber();
-                int numItems = 100;
-                IDocumentContainer documentContainer = await CreateDocumentContainerAsync(numItems);
-                IQueryPipelineStage pipelineStage = CreatePipeline(documentContainer, "SELECT * FROM c", pageSize: 10);
-
-                TraceForBaselineTesting rootTrace;
-                int numChildren = (await documentContainer.GetFeedRangesAsync(NoOpTrace.Singleton, default)).Count; // One extra since we need to read one past the last user page to get the null continuation.
-                using (rootTrace = TraceForBaselineTesting.GetRootTrace())
-                {
-                    while (await pipelineStage.MoveNextAsync(rootTrace))
-                    {
-                        numChildren++;
-                    }
-                }
-
-                Assert.AreEqual(numChildren, rootTrace.Children.Count);
-                endLineNumber = GetLineNumber();
-
-                inputs.Add(new Input("Query", rootTrace, startLineNumber, endLineNumber));
-            }
-            //----------------------------------------------------------------
-
-            this.ExecuteTestSuite(inputs);
-        }
-
-        public override Output ExecuteTest(Input input)
-        {
-            CultureInfo originalCulture = CultureInfo.CurrentCulture;
-            CultureInfo.CurrentCulture = new CultureInfo("th-TH", false);
-            try
-            {
-                string text = TraceWriter.TraceToText(input.Trace);
-                string json = TraceWriter.TraceToJson(input.Trace);
-
-                return new Output(text, JToken.Parse(json).ToString(Newtonsoft.Json.Formatting.Indented));
-            }
-            finally
-            {
-                CultureInfo.CurrentCulture = originalCulture;
-            }
-        }
-
-        private static async Task<IDocumentContainer> CreateDocumentContainerAsync(
-            int numItems,
-            FlakyDocumentContainer.FailureConfigs failureConfigs = default)
-        {
-            Documents.PartitionKeyDefinition partitionKeyDefinition = new Documents.PartitionKeyDefinition()
-            {
-                Paths = new System.Collections.ObjectModel.Collection<string>()
-                    {
-                        "/pk"
-                    },
-                Kind = Documents.PartitionKind.Hash,
-                Version = Documents.PartitionKeyDefinitionVersion.V2,
-            };
-
-            IMonadicDocumentContainer monadicDocumentContainer = new InMemoryContainer(partitionKeyDefinition);
-            if (failureConfigs != null)
-            {
-                monadicDocumentContainer = new FlakyDocumentContainer(monadicDocumentContainer, failureConfigs);
-            }
-
-            DocumentContainer documentContainer = new DocumentContainer(monadicDocumentContainer);
-
-            for (int i = 0; i < 3; i++)
-            {
-                IReadOnlyList<FeedRangeInternal> ranges = await documentContainer.GetFeedRangesAsync(
-                    trace: NoOpTrace.Singleton,
-                    cancellationToken: default);
-                foreach (FeedRangeInternal range in ranges)
-                {
-                    await documentContainer.SplitAsync(range, cancellationToken: default);
-                }
-
-                await documentContainer.RefreshProviderAsync(NoOpTrace.Singleton, cancellationToken: default);
-            }
-
-            for (int i = 0; i < numItems; i++)
-            {
-                // Insert an item
-                CosmosObject item = CosmosObject.Parse($"{{\"pk\" : {i} }}");
-                while (true)
-                {
-                    TryCatch<Record> monadicCreateRecord = await documentContainer.MonadicCreateItemAsync(item, cancellationToken: default);
-                    if (monadicCreateRecord.Succeeded)
-                    {
-                        break;
-                    }
-                }
-            }
-
-            return documentContainer;
-        }
-
-        internal static TransportRequestStats CreateTransportRequestStats()
-        {
-            DateTime defaultDateTime = new DateTime(
-                year: 2021,
-                month: 12,
-                day: 31,
-                hour: 23,
-                minute: 59,
-                second: 59,
-                millisecond: 59,
-                kind: DateTimeKind.Utc);
-
-            TransportRequestStats transportRequestStats = new TransportRequestStats();
-            transportRequestStats.RecordState(TransportRequestStats.RequestStage.ChannelAcquisitionStarted);
-            transportRequestStats.RecordState(TransportRequestStats.RequestStage.Pipelined);
-            transportRequestStats.RecordState(TransportRequestStats.RequestStage.Sent);
-            transportRequestStats.RecordState(TransportRequestStats.RequestStage.Received);
-            transportRequestStats.RecordState(TransportRequestStats.RequestStage.Completed);
-
-            FieldInfo field = transportRequestStats.GetType().GetField("requestCreatedTime", BindingFlags.NonPublic | BindingFlags.Instance);
-            field.SetValue(transportRequestStats, defaultDateTime);
-
-            field = transportRequestStats.GetType().GetField("channelAcquisitionStartedTime", BindingFlags.NonPublic | BindingFlags.Instance);
-            field.SetValue(transportRequestStats, TimeSpan.FromMilliseconds(1));
-
-            field = transportRequestStats.GetType().GetField("requestPipelinedTime", BindingFlags.NonPublic | BindingFlags.Instance);
-            field.SetValue(transportRequestStats, TimeSpan.FromMilliseconds(1));
-
-            field = transportRequestStats.GetType().GetField("requestSentTime", BindingFlags.NonPublic | BindingFlags.Instance);
-            field.SetValue(transportRequestStats, TimeSpan.FromMilliseconds(1));
-
-            field = transportRequestStats.GetType().GetField("requestReceivedTime", BindingFlags.NonPublic | BindingFlags.Instance);
-            field.SetValue(transportRequestStats, TimeSpan.FromMilliseconds(1));
-
-            field = transportRequestStats.GetType().GetField("requestCompletedTime", BindingFlags.NonPublic | BindingFlags.Instance);
-            field.SetValue(transportRequestStats, TimeSpan.FromMilliseconds(1));
-
-            transportRequestStats.RequestSizeInBytes = 2;
-            transportRequestStats.RequestBodySizeInBytes = 1;
-            transportRequestStats.ResponseBodySizeInBytes = 1;
-            transportRequestStats.ResponseMetadataSizeInBytes = 1;
-
-            transportRequestStats.NumberOfInflightRequestsToEndpoint = 2;
-            transportRequestStats.NumberOfOpenConnectionsToEndpoint = 1;
-            transportRequestStats.NumberOfInflightRequestsInConnection = 1;
-            transportRequestStats.RequestWaitingForConnectionInitialization = true;
-            transportRequestStats.ConnectionLastSendTime = defaultDateTime;
-            transportRequestStats.ConnectionLastSendAttemptTime = defaultDateTime;
-            transportRequestStats.ConnectionLastReceiveTime = defaultDateTime;
-            return transportRequestStats;
-        }
-
-        internal static T GetPrivateField<T>(
-            ClientSideRequestStatisticsTraceDatum datum,
-            string propertyName)
-        {
-            return (T)datum.GetType().GetField(propertyName, BindingFlags.NonPublic | BindingFlags.Instance).GetValue(datum);
-        }
-
-        internal static void SetEndRequestTime(
-            ClientSideRequestStatisticsTraceDatum datum,
-            DateTime? dateTime)
-        {
-            datum.GetType().GetProperty("RequestEndTimeUtc").SetValue(datum, dateTime);
-        }
-
-        private static IQueryPipelineStage CreatePipeline(IDocumentContainer documentContainer, string query, int pageSize = 10, CosmosElement state = null)
-        {
-            TryCatch<IQueryPipelineStage> tryCreatePipeline = PipelineFactory.MonadicCreate(
-                ExecutionEnvironment.Compute,
-                documentContainer,
-                new SqlQuerySpec(query),
-                new List<FeedRangeEpk>() { FeedRangeEpk.FullRange },
-                partitionKey: null,
-                GetQueryPlan(query),
-                new QueryPaginationOptions(pageSizeHint: pageSize),
-                maxConcurrency: 10,
-                requestCancellationToken: default,
-                requestContinuationToken: state);
-
-            tryCreatePipeline.ThrowIfFailed();
-
-            return tryCreatePipeline.Result;
-        }
-
-        private static QueryInfo GetQueryPlan(string query)
-        {
-            TryCatch<PartitionedQueryExecutionInfoInternal> info = QueryPartitionProviderTestInstance.Object.TryGetPartitionedQueryExecutionInfoInternal(
-                Newtonsoft.Json.JsonConvert.SerializeObject(new SqlQuerySpec(query)),
-                partitionKeyDefinition,
-                requireFormattableOrderByQuery: true,
-                isContinuationExpected: false,
-                allowNonValueAggregateQuery: true,
-                hasLogicalPartitionKey: false,
-                allowDCount: true);
-
-            info.ThrowIfFailed();
-            return info.Result.QueryInfo;
-        }
-
-        private static int GetLineNumber([CallerLineNumber] int lineNumber = 0)
-        {
-            return lineNumber;
-        }
-
-        public sealed class Input : BaselineTestInput
-        {
-            private static readonly string[] sourceCode = File.ReadAllLines($"Tracing\\{nameof(TraceWriterBaselineTests)}.cs");
-
-            internal Input(string description, ITrace trace, int startLineNumber, int endLineNumber)
-                : base(description)
-            {
-                this.Trace = trace ?? throw new ArgumentNullException(nameof(trace));
-                this.StartLineNumber = startLineNumber;
-                this.EndLineNumber = endLineNumber;
-            }
-
-            internal ITrace Trace { get; }
-
-            public int StartLineNumber { get; }
-
-            public int EndLineNumber { get; }
-
-            public override void SerializeAsXml(XmlWriter xmlWriter)
-            {
-                xmlWriter.WriteElementString(nameof(this.Description), this.Description);
-                xmlWriter.WriteStartElement("Setup");
-                ArraySegment<string> codeSnippet = new ArraySegment<string>(
-                    sourceCode,
-                    this.StartLineNumber,
-                    this.EndLineNumber - this.StartLineNumber - 1);
-
-                string setup;
-                try
-                {
-                    setup =
-                    Environment.NewLine
-                    + string
-                        .Join(
-                            Environment.NewLine,
-                            codeSnippet
-                                .Select(x => x != string.Empty ? x.Substring("            ".Length) : string.Empty))
-                    + Environment.NewLine;
-                }
-                catch(Exception)
-                {
-                    throw;
-                }
-                xmlWriter.WriteCData(setup ?? "asdf");
-                xmlWriter.WriteEndElement();
-            }
-        }
-
-        public sealed class Output : BaselineTestOutput
-        {
-            public Output(string text, string json)
-            {
-                this.Text = text ?? throw new ArgumentNullException(nameof(text));
-                this.Json = json ?? throw new ArgumentNullException(nameof(json));
-            }
-
-            public string Text { get; }
-
-            public string Json { get; }
-
-            public override void SerializeAsXml(XmlWriter xmlWriter)
-            {
-                xmlWriter.WriteStartElement(nameof(this.Text));
-                xmlWriter.WriteCData(this.Text);
-                xmlWriter.WriteEndElement();
-
-                xmlWriter.WriteStartElement(nameof(this.Json));
-                xmlWriter.WriteCData(this.Json);
-                xmlWriter.WriteEndElement();
-            }
-        }
-
-        private sealed class TraceForBaselineTesting : ITrace
-        {
-            private readonly Dictionary<string, object> data;
-            private readonly List<ITrace> children;
-
-            public TraceForBaselineTesting(
-                string name,
-                TraceLevel level,
-                TraceComponent component,
-                TraceForBaselineTesting parent)
-            {
-                this.Name = name ?? throw new ArgumentNullException(nameof(name));
-                this.Level = level;
-                this.Component = component;
-                this.Parent = parent;
-                this.children = new List<ITrace>();
-                this.data = new Dictionary<string, object>();
-            }
-
-            public string Name { get; }
-
-            public Guid Id => Guid.Empty;
-
-            public DateTime StartTime => DateTime.MinValue;
-
-            public TimeSpan Duration => TimeSpan.Zero;
-
-            public TraceLevel Level { get; }
-
-            public TraceComponent Component { get; }
-
-            public ITrace Parent { get; }
-
-            public IReadOnlyList<ITrace> Children => this.children;
-
-            public IReadOnlyDictionary<string, object> Data => this.data;
-
-            public IReadOnlyList<(string, Uri)> RegionsContacted => new List<(string, Uri)>();
-
-            public void AddDatum(string key, TraceDatum traceDatum)
-            {
-                this.data[key] = traceDatum;
-            }
-
-            public void AddDatum(string key, object value)
-            {
-                this.data[key] = value;
-            }
-
-            public void Dispose()
-            {
-            }
-
-            public ITrace StartChild(string name)
-            {
-                return this.StartChild(name, TraceComponent.Unknown, TraceLevel.Info);
-            }
-
-            public ITrace StartChild(string name, TraceComponent component, TraceLevel level)
-            {
-                TraceForBaselineTesting child = new TraceForBaselineTesting(name, level, component, parent: this);
-                this.AddChild(child);
-                return child;
-            }
-
-            public void AddChild(ITrace trace)
-            {
-                this.children.Add(trace);
-            }
-
-            public static TraceForBaselineTesting GetRootTrace()
-            {
-                return new TraceForBaselineTesting("Trace For Baseline Testing", TraceLevel.Info, TraceComponent.Unknown, parent: null);
-            }
-
-            public void UpdateRegionContacted(TraceDatum traceDatum)
-            {
-                //NoImplementation
-            }
-
-            public void AddOrUpdateDatum(string key, object value)
-            {
-                this.data[key] = value;
-            }
-        }
-    }
->>>>>>> 13d0f9e1
-}+//------------------------------------------------------------
+// Copyright (c) Microsoft Corporation.  All rights reserved.
+//------------------------------------------------------------
+
+namespace Microsoft.Azure.Cosmos.Tests.Tracing
+{
+    using System;
+    using System.Collections.Generic;
+    using System.Collections.ObjectModel;
+    using System.Globalization;
+    using System.IO;
+    using System.Linq;
+    using System.Net.Http;
+    using System.Reflection;
+    using System.Runtime.CompilerServices;
+    using System.Threading.Tasks;
+    using System.Xml;
+    using Microsoft.Azure.Cosmos.ChangeFeed;
+    using Microsoft.Azure.Cosmos.ChangeFeed.Pagination;
+    using Microsoft.Azure.Cosmos.CosmosElements;
+    using Microsoft.Azure.Cosmos.Pagination;
+    using Microsoft.Azure.Cosmos.Query.Core;
+    using Microsoft.Azure.Cosmos.Query.Core.Metrics;
+    using Microsoft.Azure.Cosmos.Query.Core.Monads;
+    using Microsoft.Azure.Cosmos.Query.Core.Pipeline;
+    using Microsoft.Azure.Cosmos.Query.Core.Pipeline.Pagination;
+    using Microsoft.Azure.Cosmos.Query.Core.QueryPlan;
+    using Microsoft.Azure.Cosmos.ReadFeed;
+    using Microsoft.Azure.Cosmos.ReadFeed.Pagination;
+    using Microsoft.Azure.Cosmos.Test.BaselineTest;
+    using Microsoft.Azure.Cosmos.Tests.Pagination;
+    using Microsoft.Azure.Cosmos.Tests.Query.Metrics;
+    using Microsoft.Azure.Cosmos.Tracing;
+    using Microsoft.Azure.Cosmos.Tracing.TraceData;
+    using Microsoft.Azure.Documents;
+    using Microsoft.VisualStudio.TestTools.UnitTesting;
+    using Newtonsoft.Json.Linq;
+    using static Microsoft.Azure.Cosmos.Tracing.TraceData.ClientSideRequestStatisticsTraceDatum;
+
+    [TestClass]
+    public sealed class TraceWriterBaselineTests : BaselineTests<TraceWriterBaselineTests.Input, TraceWriterBaselineTests.Output>
+    {
+        private static readonly Lazy<QueryMetrics> MockQueryMetrics = new Lazy<QueryMetrics>(() => new QueryMetrics(
+            BackendMetricsTests.MockBackendMetrics,
+            IndexUtilizationInfoTests.MockIndexUtilizationInfo,
+            ClientSideMetricsTests.MockClientSideMetrics));
+
+        private static readonly Documents.PartitionKeyDefinition partitionKeyDefinition = new Documents.PartitionKeyDefinition()
+        {
+            Paths = new Collection<string>()
+            {
+                "/pk"
+            },
+            Kind = Documents.PartitionKind.Hash,
+            Version = Documents.PartitionKeyDefinitionVersion.V2,
+        };
+
+        [TestMethod]
+        [Timeout(5000)]
+        public void Serialization()
+        {
+            List<Input> inputs = new List<Input>();
+
+            int startLineNumber;
+            int endLineNumber;
+
+            //----------------------------------------------------------------
+            //  Root Trace
+            //----------------------------------------------------------------
+            {
+                startLineNumber = GetLineNumber();
+                TraceForBaselineTesting rootTrace;
+                using (rootTrace = TraceForBaselineTesting.GetRootTrace())
+                {
+                }
+                endLineNumber = GetLineNumber();
+
+                inputs.Add(new Input("Root Trace", rootTrace, startLineNumber, endLineNumber));
+            }
+            //----------------------------------------------------------------
+
+            //----------------------------------------------------------------
+            //  Root Trace With Datum
+            //----------------------------------------------------------------
+            {
+                startLineNumber = GetLineNumber();
+                TraceForBaselineTesting rootTraceWithDatum;
+                using (rootTraceWithDatum = TraceForBaselineTesting.GetRootTrace())
+                {
+                    rootTraceWithDatum.AddDatum("QueryMetrics", new QueryMetricsTraceDatum(MockQueryMetrics));
+                }
+                endLineNumber = GetLineNumber();
+
+                inputs.Add(new Input("Root Trace With Datum", rootTraceWithDatum, startLineNumber, endLineNumber));
+            }
+            //----------------------------------------------------------------
+
+            //----------------------------------------------------------------
+            //  Root Trace With One Child
+            //----------------------------------------------------------------
+            {
+                startLineNumber = GetLineNumber();
+                TraceForBaselineTesting rootTrace;
+                using (rootTrace = TraceForBaselineTesting.GetRootTrace())
+                {
+                    using (ITrace childTrace1 = rootTrace.StartChild("Child1"))
+                    {
+                    }
+                }
+                endLineNumber = GetLineNumber();
+
+                inputs.Add(new Input("Root Trace With One Child", rootTrace, startLineNumber, endLineNumber));
+            }
+            //----------------------------------------------------------------
+
+            //----------------------------------------------------------------
+            //  Root Trace With One Child With Datum
+            //----------------------------------------------------------------
+            {
+                startLineNumber = GetLineNumber();
+                TraceForBaselineTesting rootTrace;
+                using (rootTrace = TraceForBaselineTesting.GetRootTrace())
+                {
+                    using (ITrace childTrace1 = rootTrace.StartChild("Child1"))
+                    {
+                        childTrace1.AddDatum("QueryMetrics", new QueryMetricsTraceDatum(MockQueryMetrics));
+                    }
+                }
+                endLineNumber = GetLineNumber();
+
+                inputs.Add(new Input("Root Trace With One Child With Datum", rootTrace, startLineNumber, endLineNumber));
+            }
+            //----------------------------------------------------------------
+
+            //----------------------------------------------------------------
+            //  Root Trace With Two Children
+            //----------------------------------------------------------------
+            {
+                startLineNumber = GetLineNumber();
+                TraceForBaselineTesting rootTrace;
+                using (rootTrace = TraceForBaselineTesting.GetRootTrace())
+                {
+                    using (ITrace childTrace1 = rootTrace.StartChild("Child1"))
+                    {
+                    }
+
+                    using (ITrace childTrace2 = rootTrace.StartChild("Child2"))
+                    {
+                    }
+                }
+                endLineNumber = GetLineNumber();
+
+                inputs.Add(new Input("Root Trace With Two Children", rootTrace, startLineNumber, endLineNumber));
+            }
+            //----------------------------------------------------------------
+
+            //----------------------------------------------------------------
+            //  Root Trace With Two Children With Info
+            //----------------------------------------------------------------
+            {
+                startLineNumber = GetLineNumber();
+                TraceForBaselineTesting rootTrace;
+                using (rootTrace = TraceForBaselineTesting.GetRootTrace())
+                {
+                    using (ITrace childTrace1 = rootTrace.StartChild("Child1"))
+                    {
+                        childTrace1.AddDatum("QueryMetrics", new QueryMetricsTraceDatum(MockQueryMetrics));
+                    }
+
+                    using (ITrace childTrace2 = rootTrace.StartChild("Child2"))
+                    {
+                        childTrace2.AddDatum("QueryMetrics", new QueryMetricsTraceDatum(MockQueryMetrics));
+                    }
+                }
+                endLineNumber = GetLineNumber();
+
+                inputs.Add(new Input("Root Trace With Two Children With Info", rootTrace, startLineNumber, endLineNumber));
+            }
+            //----------------------------------------------------------------
+
+            //----------------------------------------------------------------
+            //  Trace With Grandchidren
+            //----------------------------------------------------------------
+            {
+                startLineNumber = GetLineNumber();
+                TraceForBaselineTesting rootTrace;
+                using (rootTrace = TraceForBaselineTesting.GetRootTrace())
+                {
+                    using (ITrace childTrace1 = rootTrace.StartChild(
+                        name: "Child1",
+                        component: TraceComponent.Unknown,
+                        level: TraceLevel.Info))
+                    {
+                        using (ITrace child1Child1 = childTrace1.StartChild(
+                            name: "Child1Child1",
+                            component: TraceComponent.Unknown,
+                            level: TraceLevel.Info))
+                        {
+                        }
+
+                        using (ITrace child1Child2 = childTrace1.StartChild(
+                            name: "Child1Child2",
+                            component: TraceComponent.Unknown,
+                            level: TraceLevel.Info))
+                        {
+                        }
+                    }
+
+                    using (ITrace childTrace2 = rootTrace.StartChild(
+                        name: "Child2",
+                        component: TraceComponent.Unknown,
+                        level: TraceLevel.Info))
+                    {
+                        using (ITrace child2Child1 = childTrace2.StartChild(
+                            name: "Child2Child1",
+                            component: TraceComponent.Unknown,
+                            level: TraceLevel.Info))
+                        {
+                        }
+
+                        using (ITrace child2Child2 = childTrace2.StartChild(
+                            name: "Child2Child2",
+                            component: TraceComponent.Unknown,
+                            level: TraceLevel.Info))
+                        {
+                        }
+
+                        using (ITrace child2Child3 = childTrace2.StartChild(
+                            name: "Child2Child3",
+                            component: TraceComponent.Unknown,
+                            level: TraceLevel.Info))
+                        {
+                        }
+                    }
+                }
+
+                endLineNumber = GetLineNumber();
+
+                inputs.Add(new Input("Trace With Grandchildren", rootTrace, startLineNumber, endLineNumber));
+            }
+            //----------------------------------------------------------------
+
+            this.ExecuteTestSuite(inputs);
+        }
+
+        [TestMethod]
+        [Timeout(5000)]
+        public void TraceData()
+        {
+            List<Input> inputs = new List<Input>();
+
+            int startLineNumber;
+            int endLineNumber;
+
+            //----------------------------------------------------------------
+            //  Point Operation Statistics
+            //----------------------------------------------------------------
+            {
+                {
+                    startLineNumber = GetLineNumber();
+                    TraceForBaselineTesting rootTrace;
+                    using (rootTrace = TraceForBaselineTesting.GetRootTrace())
+                    {
+                        PointOperationStatisticsTraceDatum datum = new PointOperationStatisticsTraceDatum(
+                            activityId: Guid.Empty.ToString(),
+                            responseTimeUtc: new DateTime(2020, 1, 2, 3, 4, 5, 6),
+                            statusCode: System.Net.HttpStatusCode.OK,
+                            subStatusCode: Documents.SubStatusCodes.WriteForbidden,
+                            requestCharge: 4,
+                            errorMessage: null,
+                            method: HttpMethod.Post,
+                            requestUri: "http://localhost.com",
+                            requestSessionToken: nameof(PointOperationStatisticsTraceDatum.RequestSessionToken),
+                            responseSessionToken: nameof(PointOperationStatisticsTraceDatum.ResponseSessionToken),
+                            beLatencyInMs: "0.42");
+                        rootTrace.AddDatum("Point Operation Statistics", datum);
+                    }
+                    endLineNumber = GetLineNumber();
+
+                    inputs.Add(new Input("Point Operation Statistics", rootTrace, startLineNumber, endLineNumber));
+                }
+
+                {
+                    startLineNumber = GetLineNumber();
+                    TraceForBaselineTesting rootTrace;
+                    using (rootTrace = TraceForBaselineTesting.GetRootTrace())
+                    {
+                        PointOperationStatisticsTraceDatum datum = new PointOperationStatisticsTraceDatum(
+                            activityId: default,
+                            responseTimeUtc: default,
+                            statusCode: default,
+                            subStatusCode: default,
+                            requestCharge: default,
+                            errorMessage: default,
+                            method: default,
+                            requestUri: default,
+                            requestSessionToken: default,
+                            responseSessionToken: default,
+                            beLatencyInMs: default);
+                        rootTrace.AddDatum("Point Operation Statistics Default", datum);
+                    }
+                    endLineNumber = GetLineNumber();
+
+                    inputs.Add(new Input("Point Operation Statistics Default", rootTrace, startLineNumber, endLineNumber));
+                }
+            }
+            //----------------------------------------------------------------
+
+            //----------------------------------------------------------------
+            //  Query Metrics
+            //----------------------------------------------------------------
+            {
+                startLineNumber = GetLineNumber();
+                TraceForBaselineTesting rootTrace;
+                using (rootTrace = TraceForBaselineTesting.GetRootTrace())
+                {
+                    QueryMetricsTraceDatum datum = new QueryMetricsTraceDatum(
+                        new Lazy<QueryMetrics>(() => new QueryMetrics(
+                            BackendMetricsTests.MockBackendMetrics,
+                            IndexUtilizationInfoTests.MockIndexUtilizationInfo,
+                            ClientSideMetricsTests.MockClientSideMetrics)));
+                    rootTrace.AddDatum("Query Metrics", datum);
+                }
+                endLineNumber = GetLineNumber();
+
+                inputs.Add(new Input("Query Metrics", rootTrace, startLineNumber, endLineNumber));
+            }
+            //----------------------------------------------------------------
+
+            //----------------------------------------------------------------
+            //  Client Side Request Stats
+            //----------------------------------------------------------------
+            {
+                {
+                    startLineNumber = GetLineNumber();
+                    TraceForBaselineTesting rootTrace;
+                    using (rootTrace = TraceForBaselineTesting.GetRootTrace())
+                    {
+                        ClientSideRequestStatisticsTraceDatum datum = new ClientSideRequestStatisticsTraceDatum(DateTime.MinValue,new TraceSummary());
+
+                        TransportAddressUri uri1 = new TransportAddressUri(new Uri("http://someUri1.com"));
+                        TransportAddressUri uri2 = new TransportAddressUri(new Uri("http://someUri2.com"));
+
+                        datum.ContactedReplicas.Add(uri1);
+                        datum.ContactedReplicas.Add(uri2);
+
+                        ClientSideRequestStatisticsTraceDatum.AddressResolutionStatistics mockStatistics = new ClientSideRequestStatisticsTraceDatum.AddressResolutionStatistics(
+                            DateTime.MinValue,
+                            DateTime.MaxValue,
+                            "http://localhost.com");
+
+                        TraceWriterBaselineTests.GetPrivateField<Dictionary<string, AddressResolutionStatistics>>(datum, "endpointToAddressResolutionStats").Add("asdf", mockStatistics);
+                        TraceWriterBaselineTests.GetPrivateField<Dictionary<string, AddressResolutionStatistics>>(datum, "endpointToAddressResolutionStats").Add("asdf2", mockStatistics);
+
+                        datum.FailedReplicas.Add(uri1);
+                        datum.FailedReplicas.Add(uri2);
+
+                        datum.RegionsContacted.Add(("local", uri1.Uri));
+                        datum.RegionsContacted.Add(("local", uri2.Uri));
+
+                        TraceWriterBaselineTests.SetEndRequestTime(datum, DateTime.MaxValue);
+
+                        StoreResponseStatistics storeResponseStatistics = new StoreResponseStatistics(
+                            DateTime.MinValue,
+                            DateTime.MaxValue,
+                            new Documents.StoreResult(
+                                storeResponse: new StoreResponse(),
+                                exception: null,
+                                partitionKeyRangeId: 42.ToString(),
+                                lsn: 1337,
+                                quorumAckedLsn: 23,
+                                requestCharge: 3.14,
+                                currentReplicaSetSize: 4,
+                                currentWriteQuorum: 3,
+                                isValid: true,
+                                storePhysicalAddress: new Uri("http://storephysicaladdress.com"),
+                                globalCommittedLSN: 1234,
+                                numberOfReadRegions: 13,
+                                itemLSN: 15,
+                                sessionToken: new SimpleSessionToken(42),
+                                usingLocalLSN: true,
+                                activityId: Guid.Empty.ToString(),
+                                backendRequestDurationInMs: "4.2",
+                                retryAfterInMs: "42",
+                                transportRequestStats: TraceWriterBaselineTests.CreateTransportRequestStats()),
+                            ResourceType.Document,
+                            OperationType.Query,
+                            "42",
+                            uri1.Uri);
+
+                        TraceWriterBaselineTests.GetPrivateField<List<StoreResponseStatistics>>(datum, "storeResponseStatistics").Add(storeResponseStatistics);
+                        rootTrace.AddDatum("Client Side Request Stats", datum);
+                    }
+                    endLineNumber = GetLineNumber();
+
+                    inputs.Add(new Input("Client Side Request Stats", rootTrace, startLineNumber, endLineNumber));
+                }
+
+                {
+                    startLineNumber = GetLineNumber();
+                    TraceForBaselineTesting rootTrace;
+                    using (rootTrace = TraceForBaselineTesting.GetRootTrace())
+                    {
+                        ClientSideRequestStatisticsTraceDatum datum = new ClientSideRequestStatisticsTraceDatum(DateTime.MinValue,new TraceSummary());
+                        datum.ContactedReplicas.Add(default);
+
+                        TraceWriterBaselineTests.GetPrivateField<Dictionary<string, AddressResolutionStatistics>>(datum, "endpointToAddressResolutionStats").Add("asdf", default);
+                        TraceWriterBaselineTests.GetPrivateField<Dictionary<string, AddressResolutionStatistics>>(datum, "endpointToAddressResolutionStats").Add("asdf2", default);
+
+                        datum.FailedReplicas.Add(default);
+
+                        datum.RegionsContacted.Add(default);
+
+                        TraceWriterBaselineTests.SetEndRequestTime(datum, default);
+
+                        StoreResponseStatistics storeResponseStatistics = new StoreResponseStatistics(
+                            requestStartTime: default,
+                            requestResponseTime: default,
+                            new Documents.StoreResult(
+                                storeResponse: new StoreResponse(),
+                                exception: default,
+                                partitionKeyRangeId: default,
+                                lsn: default,
+                                quorumAckedLsn: default,
+                                requestCharge: default,
+                                currentReplicaSetSize: default,
+                                currentWriteQuorum: default,
+                                isValid: default,
+                                storePhysicalAddress: default,
+                                globalCommittedLSN: default,
+                                numberOfReadRegions: default,
+                                itemLSN: default,
+                                sessionToken: default,
+                                usingLocalLSN: default,
+                                activityId: default,
+                                retryAfterInMs: default,
+                                backendRequestDurationInMs: default,
+                                 transportRequestStats: TraceWriterBaselineTests.CreateTransportRequestStats()),
+                            resourceType: default,
+                            operationType: default,
+                            requestSessionToken: default,
+                            locationEndpoint: default);
+
+                        TraceWriterBaselineTests.GetPrivateField<List<StoreResponseStatistics>>(datum, "storeResponseStatistics").Add(storeResponseStatistics);
+                        rootTrace.AddDatum("Client Side Request Stats Default", datum);
+                    }
+                    endLineNumber = GetLineNumber();
+
+                    inputs.Add(new Input("Client Side Request Stats Default", rootTrace, startLineNumber, endLineNumber));
+                }
+
+                {
+                    startLineNumber = GetLineNumber();
+                    TraceForBaselineTesting rootTrace;
+                    using (rootTrace = TraceForBaselineTesting.GetRootTrace())
+                    {
+                        ClientSideRequestStatisticsTraceDatum datum = new ClientSideRequestStatisticsTraceDatum(DateTime.MinValue, new TraceSummary());
+                        TraceWriterBaselineTests.SetEndRequestTime(datum,DateTime.MaxValue);
+
+                        HttpResponseStatistics httpResponseStatistics = new HttpResponseStatistics(
+                            DateTime.MinValue,
+                            DateTime.MaxValue,
+                            new Uri("http://someUri1.com"),
+                            HttpMethod.Get,
+                            ResourceType.Document,
+                            new HttpResponseMessage(System.Net.HttpStatusCode.OK) { ReasonPhrase = "Success" },
+                            exception: null);
+
+                        TraceWriterBaselineTests.GetPrivateField<List<HttpResponseStatistics>>(datum, "httpResponseStatistics").Add(httpResponseStatistics);
+
+                        HttpResponseStatistics httpResponseStatisticsException = new HttpResponseStatistics(
+                            DateTime.MinValue,
+                            DateTime.MaxValue,
+                            new Uri("http://someUri1.com"),
+                            HttpMethod.Get,
+                            ResourceType.Document,
+                            responseMessage: null,
+                            exception: new OperationCanceledException());
+                        TraceWriterBaselineTests.GetPrivateField<List<HttpResponseStatistics>>(datum, "httpResponseStatistics").Add(httpResponseStatisticsException);
+
+                        rootTrace.AddDatum("Client Side Request Stats", datum);
+                    }
+                    endLineNumber = GetLineNumber();
+
+                    inputs.Add(new Input("Client Side Request Stats For Gateway Request", rootTrace, startLineNumber, endLineNumber));
+                }
+            }
+            //----------------------------------------------------------------
+
+            //----------------------------------------------------------------
+            //  CPU History
+            //----------------------------------------------------------------
+            {
+                startLineNumber = GetLineNumber();
+                TraceForBaselineTesting rootTrace;
+                using (rootTrace = TraceForBaselineTesting.GetRootTrace())
+                {
+                    CpuHistoryTraceDatum datum = new CpuHistoryTraceDatum(
+                        new Documents.Rntbd.SystemUsageHistory(
+                            new ReadOnlyCollection<Documents.Rntbd.SystemUsageLoad>(
+                                new List<Documents.Rntbd.SystemUsageLoad>()
+                                {
+                                    new Documents.Rntbd.SystemUsageLoad(
+                                        DateTime.MinValue,
+                                        this.GetThreadInfo(),
+                                        42,
+                                        1000),
+                                    new Documents.Rntbd.SystemUsageLoad(
+                                        DateTime.MinValue,
+                                        this.GetThreadInfo(),
+                                        23,
+                                        9000),
+                                }),
+                            monitoringInterval: TimeSpan.MaxValue));
+                    rootTrace.AddDatum("System Info", datum);
+                }
+                endLineNumber = GetLineNumber();
+
+                inputs.Add(new Input("System Info", rootTrace, startLineNumber, endLineNumber));
+            }
+            //----------------------------------------------------------------
+
+            this.ExecuteTestSuite(inputs);
+        }
+
+        private Documents.Rntbd.ThreadInformation GetThreadInfo()
+        {
+            Documents.Rntbd.ThreadInformation threadInfo = Documents.Rntbd.ThreadInformation.Get();
+            Type threadInfoType = threadInfo.GetType();
+            FieldInfo prop = threadInfoType.GetField("<AvailableThreads>k__BackingField", BindingFlags.Instance | BindingFlags.NonPublic);
+            prop.SetValue(threadInfo, null);
+
+            prop = threadInfoType.GetField("<IsThreadStarving>k__BackingField", BindingFlags.Instance | BindingFlags.NonPublic);
+            prop.SetValue(threadInfo, null);
+
+            prop = threadInfoType.GetField("<MinThreads>k__BackingField", BindingFlags.Instance | BindingFlags.NonPublic);
+            prop.SetValue(threadInfo, null);
+
+            prop = threadInfoType.GetField("<MaxThreads>k__BackingField", BindingFlags.Instance | BindingFlags.NonPublic);
+            prop.SetValue(threadInfo, null);
+
+            prop = threadInfoType.GetField("<ThreadWaitIntervalInMs>k__BackingField", BindingFlags.Instance | BindingFlags.NonPublic);
+            prop.SetValue(threadInfo, null);
+
+            return threadInfo;
+        }
+
+        [TestMethod]
+        [Timeout(5000)]
+        public async Task ScenariosAsync()
+        {
+            List<Input> inputs = new List<Input>();
+
+            int startLineNumber;
+            int endLineNumber;
+
+            //----------------------------------------------------------------
+            //  ReadFeed
+            //----------------------------------------------------------------
+            {
+                startLineNumber = GetLineNumber();
+                int numItems = 100;
+                IDocumentContainer documentContainer = await CreateDocumentContainerAsync(numItems);
+                CrossPartitionReadFeedAsyncEnumerator enumerator = CrossPartitionReadFeedAsyncEnumerator.Create(
+                    documentContainer,
+                    new CrossFeedRangeState<ReadFeedState>(ReadFeedCrossFeedRangeState.CreateFromBeginning().FeedRangeStates),
+                    new ReadFeedPaginationOptions(pageSizeHint: 10),
+                    cancellationToken: default);
+
+                int numChildren = 1; // One extra since we need to read one past the last user page to get the null continuation.
+                TraceForBaselineTesting rootTrace;
+                using (rootTrace = TraceForBaselineTesting.GetRootTrace())
+                {
+                    while (await enumerator.MoveNextAsync(rootTrace))
+                    {
+                        numChildren++;
+                    }
+                }
+
+                Assert.AreEqual(numChildren, rootTrace.Children.Count);
+                endLineNumber = GetLineNumber();
+
+                inputs.Add(new Input("ReadFeed", rootTrace, startLineNumber, endLineNumber));
+            }
+            //----------------------------------------------------------------
+
+            //----------------------------------------------------------------
+            //  ChangeFeed
+            //----------------------------------------------------------------
+            {
+                startLineNumber = GetLineNumber();
+                int numItems = 100;
+                IDocumentContainer documentContainer = await CreateDocumentContainerAsync(numItems);
+                CrossPartitionChangeFeedAsyncEnumerator enumerator = CrossPartitionChangeFeedAsyncEnumerator.Create(
+                    documentContainer,
+                    new CrossFeedRangeState<ChangeFeedState>(
+                        ChangeFeedCrossFeedRangeState.CreateFromBeginning().FeedRangeStates),
+                    new ChangeFeedPaginationOptions(
+                        ChangeFeedMode.Incremental,
+                        pageSizeHint: int.MaxValue),
+                    cancellationToken: default);
+
+                int numChildren = 0;
+                TraceForBaselineTesting rootTrace;
+                using (rootTrace = TraceForBaselineTesting.GetRootTrace())
+                {
+                    while (await enumerator.MoveNextAsync(rootTrace))
+                    {
+                        numChildren++;
+
+                        if (enumerator.Current.Result.Page is ChangeFeedNotModifiedPage)
+                        {
+                            break;
+                        }
+                    }
+                }
+
+                Assert.AreEqual(numChildren, rootTrace.Children.Count);
+                endLineNumber = GetLineNumber();
+
+                inputs.Add(new Input("ChangeFeed", rootTrace, startLineNumber, endLineNumber));
+            }
+            //----------------------------------------------------------------
+
+            //----------------------------------------------------------------
+            //  Query
+            //----------------------------------------------------------------
+            {
+                startLineNumber = GetLineNumber();
+                int numItems = 100;
+                IDocumentContainer documentContainer = await CreateDocumentContainerAsync(numItems);
+                IQueryPipelineStage pipelineStage = CreatePipeline(documentContainer, "SELECT * FROM c", pageSize: 10);
+
+                TraceForBaselineTesting rootTrace;
+                int numChildren = (await documentContainer.GetFeedRangesAsync(NoOpTrace.Singleton, default)).Count; // One extra since we need to read one past the last user page to get the null continuation.
+                using (rootTrace = TraceForBaselineTesting.GetRootTrace())
+                {
+                    while (await pipelineStage.MoveNextAsync(rootTrace))
+                    {
+                        numChildren++;
+                    }
+                }
+
+                Assert.AreEqual(numChildren, rootTrace.Children.Count);
+                endLineNumber = GetLineNumber();
+
+                inputs.Add(new Input("Query", rootTrace, startLineNumber, endLineNumber));
+            }
+            //----------------------------------------------------------------
+
+            this.ExecuteTestSuite(inputs);
+        }
+
+        public override Output ExecuteTest(Input input)
+        {
+            CultureInfo originalCulture = CultureInfo.CurrentCulture;
+            CultureInfo.CurrentCulture = new CultureInfo("th-TH", false);
+            try
+            {
+                string text = TraceWriter.TraceToText(input.Trace);
+                string json = TraceWriter.TraceToJson(input.Trace);
+
+                return new Output(text, JToken.Parse(json).ToString(Newtonsoft.Json.Formatting.Indented));
+            }
+            finally
+            {
+                CultureInfo.CurrentCulture = originalCulture;
+            }
+        }
+
+        private static async Task<IDocumentContainer> CreateDocumentContainerAsync(
+            int numItems,
+            FlakyDocumentContainer.FailureConfigs failureConfigs = default)
+        {
+            Documents.PartitionKeyDefinition partitionKeyDefinition = new Documents.PartitionKeyDefinition()
+            {
+                Paths = new System.Collections.ObjectModel.Collection<string>()
+                    {
+                        "/pk"
+                    },
+                Kind = Documents.PartitionKind.Hash,
+                Version = Documents.PartitionKeyDefinitionVersion.V2,
+            };
+
+            IMonadicDocumentContainer monadicDocumentContainer = new InMemoryContainer(partitionKeyDefinition);
+            if (failureConfigs != null)
+            {
+                monadicDocumentContainer = new FlakyDocumentContainer(monadicDocumentContainer, failureConfigs);
+            }
+
+            DocumentContainer documentContainer = new DocumentContainer(monadicDocumentContainer);
+
+            for (int i = 0; i < 3; i++)
+            {
+                IReadOnlyList<FeedRangeInternal> ranges = await documentContainer.GetFeedRangesAsync(
+                    trace: NoOpTrace.Singleton,
+                    cancellationToken: default);
+                foreach (FeedRangeInternal range in ranges)
+                {
+                    await documentContainer.SplitAsync(range, cancellationToken: default);
+                }
+
+                await documentContainer.RefreshProviderAsync(NoOpTrace.Singleton, cancellationToken: default);
+            }
+
+            for (int i = 0; i < numItems; i++)
+            {
+                // Insert an item
+                CosmosObject item = CosmosObject.Parse($"{{\"pk\" : {i} }}");
+                while (true)
+                {
+                    TryCatch<Record> monadicCreateRecord = await documentContainer.MonadicCreateItemAsync(item, cancellationToken: default);
+                    if (monadicCreateRecord.Succeeded)
+                    {
+                        break;
+                    }
+                }
+            }
+
+            return documentContainer;
+        }
+
+        internal static TransportRequestStats CreateTransportRequestStats()
+        {
+            DateTime defaultDateTime = new DateTime(
+                year: 2021,
+                month: 12,
+                day: 31,
+                hour: 23,
+                minute: 59,
+                second: 59,
+                millisecond: 59,
+                kind: DateTimeKind.Utc);
+
+            TransportRequestStats transportRequestStats = new TransportRequestStats();
+            transportRequestStats.RecordState(TransportRequestStats.RequestStage.ChannelAcquisitionStarted);
+            transportRequestStats.RecordState(TransportRequestStats.RequestStage.Pipelined);
+            transportRequestStats.RecordState(TransportRequestStats.RequestStage.Sent);
+            transportRequestStats.RecordState(TransportRequestStats.RequestStage.Received);
+            transportRequestStats.RecordState(TransportRequestStats.RequestStage.Completed);
+
+            FieldInfo field = transportRequestStats.GetType().GetField("requestCreatedTime", BindingFlags.NonPublic | BindingFlags.Instance);
+            field.SetValue(transportRequestStats, defaultDateTime);
+
+            field = transportRequestStats.GetType().GetField("channelAcquisitionStartedTime", BindingFlags.NonPublic | BindingFlags.Instance);
+            field.SetValue(transportRequestStats, TimeSpan.FromMilliseconds(1));
+
+            field = transportRequestStats.GetType().GetField("requestPipelinedTime", BindingFlags.NonPublic | BindingFlags.Instance);
+            field.SetValue(transportRequestStats, TimeSpan.FromMilliseconds(1));
+
+            field = transportRequestStats.GetType().GetField("requestSentTime", BindingFlags.NonPublic | BindingFlags.Instance);
+            field.SetValue(transportRequestStats, TimeSpan.FromMilliseconds(1));
+
+            field = transportRequestStats.GetType().GetField("requestReceivedTime", BindingFlags.NonPublic | BindingFlags.Instance);
+            field.SetValue(transportRequestStats, TimeSpan.FromMilliseconds(1));
+
+            field = transportRequestStats.GetType().GetField("requestCompletedTime", BindingFlags.NonPublic | BindingFlags.Instance);
+            field.SetValue(transportRequestStats, TimeSpan.FromMilliseconds(1));
+
+            transportRequestStats.RequestSizeInBytes = 2;
+            transportRequestStats.RequestBodySizeInBytes = 1;
+            transportRequestStats.ResponseBodySizeInBytes = 1;
+            transportRequestStats.ResponseMetadataSizeInBytes = 1;
+
+            transportRequestStats.NumberOfInflightRequestsToEndpoint = 2;
+            transportRequestStats.NumberOfOpenConnectionsToEndpoint = 1;
+            transportRequestStats.NumberOfInflightRequestsInConnection = 1;
+            transportRequestStats.RequestWaitingForConnectionInitialization = true;
+            transportRequestStats.ConnectionLastSendTime = defaultDateTime;
+            transportRequestStats.ConnectionLastSendAttemptTime = defaultDateTime;
+            transportRequestStats.ConnectionLastReceiveTime = defaultDateTime;
+            return transportRequestStats;
+        }
+
+        internal static T GetPrivateField<T>(
+            ClientSideRequestStatisticsTraceDatum datum,
+            string propertyName)
+        {
+            return (T)datum.GetType().GetField(propertyName, BindingFlags.NonPublic | BindingFlags.Instance).GetValue(datum);
+        }
+
+        internal static void SetEndRequestTime(
+            ClientSideRequestStatisticsTraceDatum datum,
+            DateTime? dateTime)
+        {
+            datum.GetType().GetProperty("RequestEndTimeUtc").SetValue(datum, dateTime);
+        }
+
+        private static IQueryPipelineStage CreatePipeline(IDocumentContainer documentContainer, string query, int pageSize = 10, CosmosElement state = null)
+        {
+            TryCatch<IQueryPipelineStage> tryCreatePipeline = PipelineFactory.MonadicCreate(
+                ExecutionEnvironment.Compute,
+                documentContainer,
+                new SqlQuerySpec(query),
+                new List<FeedRangeEpk>() { FeedRangeEpk.FullRange },
+                partitionKey: null,
+                GetQueryPlan(query),
+                new QueryPaginationOptions(pageSizeHint: pageSize),
+                maxConcurrency: 10,
+                requestCancellationToken: default,
+                requestContinuationToken: state);
+
+            tryCreatePipeline.ThrowIfFailed();
+
+            return tryCreatePipeline.Result;
+        }
+
+        private static QueryInfo GetQueryPlan(string query)
+        {
+            TryCatch<PartitionedQueryExecutionInfoInternal> info = QueryPartitionProviderTestInstance.Object.TryGetPartitionedQueryExecutionInfoInternal(
+                Newtonsoft.Json.JsonConvert.SerializeObject(new SqlQuerySpec(query)),
+                partitionKeyDefinition,
+                requireFormattableOrderByQuery: true,
+                isContinuationExpected: false,
+                allowNonValueAggregateQuery: true,
+                hasLogicalPartitionKey: false,
+                allowDCount: true);
+
+            info.ThrowIfFailed();
+            return info.Result.QueryInfo;
+        }
+
+        private static int GetLineNumber([CallerLineNumber] int lineNumber = 0)
+        {
+            return lineNumber;
+        }
+
+        public sealed class Input : BaselineTestInput
+        {
+            private static readonly string[] sourceCode = File.ReadAllLines($"Tracing\\{nameof(TraceWriterBaselineTests)}.cs");
+
+            internal Input(string description, ITrace trace, int startLineNumber, int endLineNumber)
+                : base(description)
+            {
+                this.Trace = trace ?? throw new ArgumentNullException(nameof(trace));
+                this.StartLineNumber = startLineNumber;
+                this.EndLineNumber = endLineNumber;
+            }
+
+            internal ITrace Trace { get; }
+
+            public int StartLineNumber { get; }
+
+            public int EndLineNumber { get; }
+
+            public override void SerializeAsXml(XmlWriter xmlWriter)
+            {
+                xmlWriter.WriteElementString(nameof(this.Description), this.Description);
+                xmlWriter.WriteStartElement("Setup");
+                ArraySegment<string> codeSnippet = new ArraySegment<string>(
+                    sourceCode,
+                    this.StartLineNumber,
+                    this.EndLineNumber - this.StartLineNumber - 1);
+
+                string setup;
+                try
+                {
+                    setup =
+                    Environment.NewLine
+                    + string
+                        .Join(
+                            Environment.NewLine,
+                            codeSnippet
+                                .Select(x => x != string.Empty ? x.Substring("            ".Length) : string.Empty))
+                    + Environment.NewLine;
+                }
+                catch(Exception)
+                {
+                    throw;
+                }
+                xmlWriter.WriteCData(setup ?? "asdf");
+                xmlWriter.WriteEndElement();
+            }
+        }
+
+        public sealed class Output : BaselineTestOutput
+        {
+            public Output(string text, string json)
+            {
+                this.Text = text ?? throw new ArgumentNullException(nameof(text));
+                this.Json = json ?? throw new ArgumentNullException(nameof(json));
+            }
+
+            public string Text { get; }
+
+            public string Json { get; }
+
+            public override void SerializeAsXml(XmlWriter xmlWriter)
+            {
+                xmlWriter.WriteStartElement(nameof(this.Text));
+                xmlWriter.WriteCData(this.Text);
+                xmlWriter.WriteEndElement();
+
+                xmlWriter.WriteStartElement(nameof(this.Json));
+                xmlWriter.WriteCData(this.Json);
+                xmlWriter.WriteEndElement();
+            }
+        }
+
+        private sealed class TraceForBaselineTesting : ITrace
+        {
+            private readonly Dictionary<string, object> data;
+            private readonly List<ITrace> children;
+
+            public TraceForBaselineTesting(
+                string name,
+                TraceLevel level,
+                TraceComponent component,
+                TraceForBaselineTesting parent)
+            {
+                this.Name = name ?? throw new ArgumentNullException(nameof(name));
+                this.Level = level;
+                this.Component = component;
+                this.Parent = parent;
+                this.children = new List<ITrace>();
+                this.data = new Dictionary<string, object>();
+            }
+
+            public string Name { get; }
+
+            public Guid Id => Guid.Empty;
+
+            public DateTime StartTime => DateTime.MinValue;
+
+            public TimeSpan Duration => TimeSpan.Zero;
+
+            public TraceLevel Level { get; }
+
+            public TraceSummary Summary { get; }
+
+            public TraceComponent Component { get; }
+
+            public ITrace Parent { get; }
+
+            public IReadOnlyList<ITrace> Children => this.children;
+
+            public IReadOnlyDictionary<string, object> Data => this.data;
+
+            public IReadOnlyList<(string, Uri)> RegionsContacted => new List<(string, Uri)>();
+
+            public void AddDatum(string key, TraceDatum traceDatum)
+            {
+                this.data[key] = traceDatum;
+            }
+
+            public void AddDatum(string key, object value)
+            {
+                this.data[key] = value;
+            }
+
+            public void Dispose()
+            {
+            }
+
+            public ITrace StartChild(string name)
+            {
+                return this.StartChild(name, TraceComponent.Unknown, TraceLevel.Info);
+            }
+
+            public ITrace StartChild(string name, TraceComponent component, TraceLevel level)
+            {
+                TraceForBaselineTesting child = new TraceForBaselineTesting(name, level, component, parent: this);
+                this.AddChild(child);
+                return child;
+            }
+
+            public void AddChild(ITrace trace)
+            {
+                this.children.Add(trace);
+            }
+
+            public static TraceForBaselineTesting GetRootTrace()
+            {
+                return new TraceForBaselineTesting("Trace For Baseline Testing", TraceLevel.Info, TraceComponent.Unknown, parent: null);
+            }
+
+            public void UpdateRegionContacted(TraceDatum traceDatum)
+            {
+                //NoImplementation
+            }
+
+            public void AddOrUpdateDatum(string key, object value)
+            {
+                this.data[key] = value;
+            }
+
+        }
+    }
+}
+