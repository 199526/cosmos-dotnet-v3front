﻿//------------------------------------------------------------
// Copyright (c) Microsoft Corporation.  All rights reserved.
//------------------------------------------------------------

namespace Microsoft.Azure.Cosmos
{
    using System;
    using System.Collections.Generic;
    using System.IO;
    using System.Net;
    using System.Security.Cryptography;
    using Microsoft.Azure.Cosmos.Resource.CosmosExceptions;
    using Microsoft.Azure.Cosmos.Tracing;
    using Microsoft.Azure.Documents;
    using Microsoft.VisualStudio.TestTools.UnitTesting;
    using Moq;
    using Newtonsoft.Json;

    [TestClass]
    public class CosmosExceptionTests
    {
        [TestMethod]
        public void EnsureSuccessStatusCode_DontThrowOnSuccess()
        {
            ResponseMessage responseMessage = new ResponseMessage(HttpStatusCode.OK);
            responseMessage.EnsureSuccessStatusCode();
        }

        [TestMethod]
        public void VerifyHeaderAlwaysExists()
        {
            CosmosException cosmosException = new CosmosException(
                statusCode: HttpStatusCode.BadRequest,
                message: "Test",
                stackTrace: null,
                headers: null,
                trace: NoOpTrace.Singleton,
                error: null,
                innerException: null);

            Assert.IsNotNull(cosmosException.Headers, "Header should always be created to avoid null refs caused by users always expecting it to be there");
        }

        [TestMethod]
        public void VerifyNullHeaderLogic()
        {
            string testMessage = "Test" + Guid.NewGuid().ToString();
            
            CosmosException exception = new CosmosException(
                statusCode: HttpStatusCode.BadRequest,
                message: testMessage,
                stackTrace: null,
                headers: null,
                trace: NoOpTrace.Singleton,
                error: null,
                innerException: null);

            Assert.IsNotNull(exception.Headers, "Header should always be created to avoid null refs caused by users always expecting it to be there");
            Assert.AreEqual(HttpStatusCode.BadRequest, exception.StatusCode);
            Assert.IsTrue(exception.ToString().Contains(testMessage));

            exception = new CosmosException(
                statusCode: HttpStatusCode.BadRequest,
                message: testMessage,
                subStatusCode: 42,
                activityId: "test",
                requestCharge: 4);

            Assert.IsNotNull(exception.Headers, "Header should always be created to avoid null refs caused by users always expecting it to be there");
            Assert.AreEqual(HttpStatusCode.BadRequest, exception.StatusCode);
            Assert.AreEqual(testMessage, exception.ResponseBody);
            Assert.AreEqual(HttpStatusCode.BadRequest, exception.StatusCode);
            Assert.AreEqual(42, exception.SubStatusCode);
            Assert.AreEqual("42", exception.Headers.SubStatusCodeLiteral);
            Assert.AreEqual("test", exception.ActivityId);
            Assert.AreEqual("test", exception.Headers.ActivityId);
            Assert.AreEqual(4, exception.RequestCharge);
            Assert.AreEqual(4, exception.Headers.RequestCharge);
            Assert.IsTrue(exception.ToString().Contains(testMessage));
        }

        [TestMethod]
        public void EnsureSuccessStatusCode_ThrowsOnFailure()
        {
            ResponseMessage responseMessage = new ResponseMessage(HttpStatusCode.NotFound);
            Assert.ThrowsException<CosmosException>(() => responseMessage.EnsureSuccessStatusCode());
        }

        [TestMethod]
        public void EnsureSuccessStatusCode_ThrowsOnFailure_ContainsBody()
        {
            string testContent = "TestContent";
            using (MemoryStream memoryStream = new MemoryStream())
            {
                StreamWriter sw = new StreamWriter(memoryStream);
                sw.Write(testContent);
                sw.Flush();
                memoryStream.Seek(0, SeekOrigin.Begin);

                ResponseMessage responseMessage = new ResponseMessage(HttpStatusCode.NotFound) { Content = memoryStream };
                try
                {
                    responseMessage.EnsureSuccessStatusCode();
                    Assert.Fail("Should have thrown");
                }
                catch (CosmosException exception)
                {
                    Assert.IsTrue(exception.Message.Contains(testContent));
                }
            }
        }

        [TestMethod]
        public void EnsureSuccessStatusCode_ThrowsOnFailure_ContainsJsonBody()
        {
            string message = "TestContent";
            Error error = new Error
            {
                Code = "code",
                Message = message
            };
            string testContent = JsonConvert.SerializeObject(error);
            using (MemoryStream memoryStream = new MemoryStream())
            {
                StreamWriter sw = new StreamWriter(memoryStream);
                sw.Write(testContent);
                sw.Flush();
                memoryStream.Seek(0, SeekOrigin.Begin);

                ResponseMessage responseMessage = new ResponseMessage(HttpStatusCode.NotFound) { Content = memoryStream };
                try
                {
                    responseMessage.EnsureSuccessStatusCode();
                    Assert.Fail("Should have thrown");
                }
                catch (CosmosException exception)
                {
                    Assert.IsTrue(exception.Message.Contains(message));
                }
            }
        }

        [TestMethod]
        public void VerifyDocumentClientExceptionWithNullHeader()
        {
            string errorMessage = "Test Exception!";

            DocumentClientException dce = new DocumentClientException(
                message: errorMessage,
                innerException: null,
                statusCode: HttpStatusCode.BadRequest);

            string headerValue = "Test" + Guid.NewGuid();
            dce.Headers.Add(headerValue, null);

            ResponseMessage responseMessage = dce.ToCosmosResponseMessage(null);
            Assert.IsNull(responseMessage.Headers.Get(headerValue));
        }

        [TestMethod]
        public void VerifyDocumentClientExceptionToResponseMessage()
        {
            string errorMessage = "Test Exception!";
            DocumentClientException dce = null;
            try
            {
                throw new DocumentClientException(
                    message: errorMessage,
                    statusCode: HttpStatusCode.BadRequest,
                    subStatusCode: SubStatusCodes.WriteForbidden);
            }
            catch (DocumentClientException exception)
            {
                dce = exception;
            }

            ResponseMessage responseMessage = dce.ToCosmosResponseMessage(null);
            Assert.IsFalse(responseMessage.IsSuccessStatusCode);
            Assert.AreEqual(HttpStatusCode.BadRequest, responseMessage.StatusCode);
            Assert.AreEqual(SubStatusCodes.WriteForbidden, responseMessage.Headers.SubStatusCode);
            Assert.IsTrue(responseMessage.ErrorMessage.Contains(errorMessage));
            Assert.IsFalse(responseMessage.ErrorMessage.Contains("VerifyDocumentClientExceptionToResponseMessage"), $"Message should not have the stack trace {responseMessage.ErrorMessage}. StackTrace should be in Diagnostics.");
        }

        [TestMethod]
        public void VerifyTransportExceptionToResponseMessage()
        {
            string errorMessage = "Test Exception!";
            DocumentClientException dce = null;
            TransportException transportException = new TransportException(
                errorCode: TransportErrorCode.ConnectionBroken,
                innerException: null,
                activityId: Guid.NewGuid(),
                requestUri: new Uri("https://localhost"),
                sourceDescription: "The SourceDescription",
                userPayload: true,
                payloadSent: true);

            try
            {
                throw new ServiceUnavailableException(
                    message: errorMessage,
                    innerException: transportException);
            }
            catch (DocumentClientException exception)
            {
                dce = exception;
            }

            ResponseMessage responseMessage = dce.ToCosmosResponseMessage(null);
            Assert.IsFalse(responseMessage.IsSuccessStatusCode);
            Assert.AreEqual(HttpStatusCode.ServiceUnavailable, responseMessage.StatusCode);
            Assert.IsTrue(responseMessage.ErrorMessage.Contains(errorMessage));
            Assert.IsFalse(responseMessage.ErrorMessage.Contains(transportException.ToString()), "InnerException tracked in Diagnostics");
        }

        [TestMethod]
        public void EnsureCorrectStatusCode()
        {
            string testMessage = "Test" + Guid.NewGuid().ToString();
            string activityId = Guid.NewGuid().ToString();
            int substatuscode = 9000;
            string substatus = substatuscode.ToString();
            double requestCharge = 42;
            double retryAfter = 9000;
            string retryAfterLiteral = retryAfter.ToString();
            List<(HttpStatusCode statusCode, CosmosException exception)> exceptionsToStatusCodes = new List<(HttpStatusCode, CosmosException)>()
            {
                (HttpStatusCode.NotFound, CosmosExceptionFactory.CreateNotFoundException(testMessage, new Headers() { SubStatusCodeLiteral = substatus, ActivityId = activityId, RequestCharge = requestCharge, RetryAfterLiteral = retryAfterLiteral })),
                (HttpStatusCode.InternalServerError, CosmosExceptionFactory.CreateInternalServerErrorException(testMessage, new Headers() {SubStatusCodeLiteral = substatus, ActivityId = activityId, RequestCharge = requestCharge, RetryAfterLiteral = retryAfterLiteral })),
                (HttpStatusCode.BadRequest, CosmosExceptionFactory.CreateBadRequestException(testMessage, new Headers() {SubStatusCodeLiteral = substatus, ActivityId = activityId, RequestCharge = requestCharge, RetryAfterLiteral = retryAfterLiteral })),
                (HttpStatusCode.RequestTimeout,CosmosExceptionFactory.CreateRequestTimeoutException(testMessage, new Headers() {SubStatusCodeLiteral = substatus, ActivityId = activityId, RequestCharge = requestCharge, RetryAfterLiteral = retryAfterLiteral })),
                ((HttpStatusCode)429, CosmosExceptionFactory.CreateThrottledException(testMessage, new Headers() {SubStatusCodeLiteral = substatus, ActivityId = activityId, RequestCharge = requestCharge, RetryAfterLiteral = retryAfterLiteral })),
            };

            foreach ((HttpStatusCode statusCode, CosmosException exception) in exceptionsToStatusCodes)
            {
<<<<<<< HEAD
                this.ValidateExceptionInfo(item.exception, item.statusCode, testMessage, item.exception?.Diagnostics);
=======
                this.ValidateExceptionInfo(
                    exception, 
                    statusCode,
                    substatus,
                    testMessage,
                    activityId,
                    requestCharge,
                    retryAfter);
>>>>>>> 8686eaa1
            }
        }

        [TestMethod]
        public void ValidateExceptionStackTraceHandling()
        {
            CosmosException cosmosException = CosmosExceptionFactory.CreateNotFoundException("TestMessage", new Headers());
            Assert.AreEqual(null, cosmosException.StackTrace);
            Assert.IsFalse(cosmosException.ToString().Contains(nameof(ValidateExceptionStackTraceHandling)));
            try
            {
                throw cosmosException;
            }
            catch (CosmosException ce)
            {
                Assert.IsTrue(ce.StackTrace.Contains(nameof(ValidateExceptionStackTraceHandling)), ce.StackTrace);
            }

            string stackTrace = "OriginalDocumentClientExceptionStackTrace";
            try
            {
                throw CosmosExceptionFactory.CreateNotFoundException("TestMessage", new Headers(), stackTrace: stackTrace);
            }
            catch (CosmosException ce)
            {
                Assert.AreEqual(stackTrace, ce.StackTrace);
            }
        }

        [TestMethod]
        public void ValidateErrorHandling()
        {
            Error error = new Error()
            {
                Code = System.Net.HttpStatusCode.BadRequest.ToString(),
                Message = "Unsupported Query",
                AdditionalErrorInfo = "Additional error info message",

            };

            CosmosException cosmosException = CosmosExceptionFactory.CreateBadRequestException(
                error.ToString(),
                headers: new Headers(),
                error: error,
                trace: NoOpTrace.Singleton);

            ResponseMessage responseMessage = QueryResponse.CreateFailure(
                statusCode: System.Net.HttpStatusCode.BadRequest,
                cosmosException: cosmosException,
                requestMessage: null,
                trace: NoOpTrace.Singleton,
                responseHeaders: null);

            Assert.AreEqual(error, responseMessage.CosmosException.Error);
            Assert.IsTrue(responseMessage.ErrorMessage.Contains(error.Message));
            Assert.IsTrue(responseMessage.ErrorMessage.Contains(error.AdditionalErrorInfo));

            try
            {
                responseMessage.EnsureSuccessStatusCode();
                Assert.Fail("Should throw exception");
            }
            catch (CosmosException ce) when (ce.StatusCode == HttpStatusCode.BadRequest)
            {
                Assert.IsTrue(ce.Message.Contains(error.Message));
                Assert.IsTrue(ce.ToString().Contains(error.Message));
                Assert.IsTrue(ce.ToString().Contains(error.AdditionalErrorInfo));
            }
        }

        [TestMethod]
        public void VerifyCosmosExceptionMessageHasCosmosDiagnostics()
        {
            ResponseMessage responseMessage = new ResponseMessage(HttpStatusCode.NotFound);
            try
            {
                responseMessage.EnsureSuccessStatusCode();
            }
            catch(CosmosException ex)
            {
                Assert.IsTrue(ex.Message.Contains($"Cosmos Diagnostics: {ex.Diagnostics};"));
                Assert.IsFalse(ex.BaseMessage.Contains($"Cosmos Diagnostics: {ex.Diagnostics};"));
                Assert.IsTrue(ex.ToString().Contains($"Cosmos Diagnostics: {ex.Diagnostics};"));
            }
        }

        private void ValidateExceptionInfo(
            CosmosException exception,
            HttpStatusCode httpStatusCode,
<<<<<<< HEAD
            string message,
            CosmosDiagnostics diagnostics)
=======
            string substatus,
            string message,
            string activityId,
            double requestCharge,
            double retryAfter)
>>>>>>> 8686eaa1
        {
            Assert.AreEqual(message, exception.ResponseBody);
            Assert.AreEqual(httpStatusCode, exception.StatusCode);
            Assert.AreEqual(int.Parse(substatus), exception.SubStatusCode);
            Assert.AreEqual(substatus, exception.Headers.SubStatusCodeLiteral);
            Assert.AreEqual(activityId, exception.ActivityId);
            Assert.AreEqual(activityId, exception.Headers.ActivityId);
            Assert.AreEqual(requestCharge, exception.RequestCharge);
            Assert.AreEqual(requestCharge, exception.Headers.RequestCharge);
            Assert.AreEqual(TimeSpan.FromMilliseconds(retryAfter), exception.RetryAfter);
            Assert.AreEqual(TimeSpan.FromMilliseconds(retryAfter), exception.Headers.RetryAfter);
            Assert.IsTrue(exception.ToString().Contains(message));
<<<<<<< HEAD
            string expectedMessage = $"Response status code does not indicate success: {httpStatusCode} ({(int)httpStatusCode}); Substatus: 0; ActivityId: {exception.ActivityId}; Reason: ({message}); Cosmos Diagnostics: {diagnostics};";
=======
            string expectedMessage = $"Response status code does not indicate success: {httpStatusCode} ({(int)httpStatusCode}); Substatus: {substatus}; ActivityId: {exception.ActivityId}; Reason: ({message});";
>>>>>>> 8686eaa1

            Assert.AreEqual(expectedMessage, exception.Message);

            // Verify updating the header updates the exception info
            exception.Headers.SubStatusCodeLiteral = "1234";
            Assert.AreEqual(1234, exception.SubStatusCode);
            Assert.AreEqual("1234", exception.Headers.SubStatusCodeLiteral);

            activityId = Guid.NewGuid().ToString();
            exception.Headers.ActivityId = activityId;
            Assert.AreEqual(activityId, exception.ActivityId);
            Assert.AreEqual(activityId, exception.Headers.ActivityId);

            requestCharge = 4321.09;
            exception.Headers.RequestCharge = requestCharge;
            Assert.AreEqual(requestCharge, exception.RequestCharge);
            Assert.AreEqual(requestCharge, exception.Headers.RequestCharge);

            retryAfter = 98754;
            exception.Headers.RetryAfterLiteral = retryAfter.ToString();
            Assert.AreEqual(TimeSpan.FromMilliseconds(retryAfter), exception.RetryAfter);
            Assert.AreEqual(TimeSpan.FromMilliseconds(retryAfter), exception.Headers.RetryAfter);
        }
    }
}<|MERGE_RESOLUTION|>--- conflicted
+++ resolved
@@ -235,9 +235,6 @@
 
             foreach ((HttpStatusCode statusCode, CosmosException exception) in exceptionsToStatusCodes)
             {
-<<<<<<< HEAD
-                this.ValidateExceptionInfo(item.exception, item.statusCode, testMessage, item.exception?.Diagnostics);
-=======
                 this.ValidateExceptionInfo(
                     exception, 
                     statusCode,
@@ -246,7 +243,6 @@
                     activityId,
                     requestCharge,
                     retryAfter);
->>>>>>> 8686eaa1
             }
         }
 
@@ -336,16 +332,13 @@
         private void ValidateExceptionInfo(
             CosmosException exception,
             HttpStatusCode httpStatusCode,
-<<<<<<< HEAD
-            string message,
-            CosmosDiagnostics diagnostics)
-=======
             string substatus,
             string message,
             string activityId,
             double requestCharge,
             double retryAfter)
->>>>>>> 8686eaa1
+            string message,
+            CosmosDiagnostics diagnostics)
         {
             Assert.AreEqual(message, exception.ResponseBody);
             Assert.AreEqual(httpStatusCode, exception.StatusCode);
@@ -358,11 +351,7 @@
             Assert.AreEqual(TimeSpan.FromMilliseconds(retryAfter), exception.RetryAfter);
             Assert.AreEqual(TimeSpan.FromMilliseconds(retryAfter), exception.Headers.RetryAfter);
             Assert.IsTrue(exception.ToString().Contains(message));
-<<<<<<< HEAD
             string expectedMessage = $"Response status code does not indicate success: {httpStatusCode} ({(int)httpStatusCode}); Substatus: 0; ActivityId: {exception.ActivityId}; Reason: ({message}); Cosmos Diagnostics: {diagnostics};";
-=======
-            string expectedMessage = $"Response status code does not indicate success: {httpStatusCode} ({(int)httpStatusCode}); Substatus: {substatus}; ActivityId: {exception.ActivityId}; Reason: ({message});";
->>>>>>> 8686eaa1
 
             Assert.AreEqual(expectedMessage, exception.Message);
 
