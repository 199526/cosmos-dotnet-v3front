--- conflicted
+++ resolved
@@ -70,7 +70,6 @@
 
         private readonly BatchAsyncBatcherRetryDelegate Retrier = (ItemBatchOperation operation, ITrace trace, CancellationToken cancellation) => Task.CompletedTask;
 
-<<<<<<< HEAD
         ////[DataTestMethod]
         ////[ExpectedException(typeof(ArgumentOutOfRangeException))]
         ////[DataRow(0)]
@@ -187,125 +186,6 @@
         ////        Assert.AreEqual(i.ToString(), result.ETag);
         ////    }
         ////}
-=======
-        [DataTestMethod]
-        [ExpectedException(typeof(ArgumentOutOfRangeException))]
-        [DataRow(0)]
-        [DataRow(-1)]
-        public void ValidatesSize(int size)
-        {
-            _ = new BatchAsyncStreamer(size, MaxBatchByteSize, this.TimerWheel, this.limiter, 1, MockCosmosUtil.Serializer, this.Executor, this.Retrier, this.GetMockClientContext());
-        }
-
-        [TestMethod]
-        [ExpectedException(typeof(ArgumentNullException))]
-        public void ValidatesExecutor()
-        {
-            _ = new BatchAsyncStreamer(1, MaxBatchByteSize, this.TimerWheel, this.limiter, 1, MockCosmosUtil.Serializer, null, this.Retrier, this.GetMockClientContext());
-        }
-
-        [TestMethod]
-        [ExpectedException(typeof(ArgumentNullException))]
-        public void ValidatesRetrier()
-        {
-            _ = new BatchAsyncStreamer(1, MaxBatchByteSize, this.TimerWheel, this.limiter, 1, MockCosmosUtil.Serializer, this.Executor, null, this.GetMockClientContext());
-        }
-
-        [TestMethod]
-        [ExpectedException(typeof(ArgumentNullException))]
-        public void ValidatesSerializer()
-        {
-            _ = new BatchAsyncStreamer(1, MaxBatchByteSize, this.TimerWheel, this.limiter, 1, null, this.Executor, this.Retrier, this.GetMockClientContext());
-        }
-
-        [TestMethod]
-        [ExpectedException(typeof(ArgumentNullException))]
-        public void ValidatesLimiter()
-        {
-            _ = new BatchAsyncStreamer(1, MaxBatchByteSize, this.TimerWheel, null, 1, null, this.Executor, this.Retrier, this.GetMockClientContext());
-        }
-
-        [TestMethod]
-        public async Task ExceptionsOnBatchBubbleUpAsync()
-        {
-            BatchAsyncStreamer batchAsyncStreamer = new BatchAsyncStreamer(2, MaxBatchByteSize, this.TimerWheel, this.limiter, 1, MockCosmosUtil.Serializer, this.ExecutorWithFailure, this.Retrier, this.GetMockClientContext());
-            ItemBatchOperationContext context = AttachContext(this.ItemBatchOperation);
-            batchAsyncStreamer.Add(this.ItemBatchOperation);
-            Exception capturedException = await Assert.ThrowsExceptionAsync<Exception>(() => context.OperationTask);
-            Assert.AreEqual(expectedException, capturedException);
-        }
-
-        [TestMethod]
-        public async Task TimerDispatchesAsync()
-        {
-            // Bigger batch size than the amount of operations, timer should dispatch
-            BatchAsyncStreamer batchAsyncStreamer = new BatchAsyncStreamer(2, MaxBatchByteSize, this.TimerWheel, this.limiter, 1, MockCosmosUtil.Serializer, this.Executor, this.Retrier, this.GetMockClientContext());
-            ItemBatchOperationContext context = AttachContext(this.ItemBatchOperation);
-            batchAsyncStreamer.Add(this.ItemBatchOperation);
-            TransactionalBatchOperationResult result = await context.OperationTask;
-
-            Assert.AreEqual(this.ItemBatchOperation.Id, result.ETag);
-        }
-
-        [TestMethod]
-        public async Task ValidatesCongestionControlAsync()
-        {
-            SemaphoreSlim newLimiter = new SemaphoreSlim(1, defaultMaxDegreeOfConcurrency);
-            BatchAsyncStreamer batchAsyncStreamer = new BatchAsyncStreamer(2, MaxBatchByteSize, this.TimerWheel, newLimiter, defaultMaxDegreeOfConcurrency, MockCosmosUtil.Serializer, this.Executor, this.Retrier, this.GetMockClientContext());
-
-            Assert.AreEqual(newLimiter.CurrentCount, 1);
-
-            List<Task<TransactionalBatchOperationResult>> contexts = new List<Task<TransactionalBatchOperationResult>>(100);
-            for (int i = 0; i < 600; i++)
-            {
-                ItemBatchOperation operation = new ItemBatchOperation(OperationType.Create, i, Cosmos.PartitionKey.Null, i.ToString());
-                ItemBatchOperationContext context = AttachContext(operation);
-                batchAsyncStreamer.Add(operation);
-                contexts.Add(context.OperationTask);
-            }
-
-            // 300 batch request should atleast sum up to 1000 ms barrier with wait time of 20ms in executor
-            await Task.WhenAll(contexts);
-
-            await Task.Delay(2000);
-
-            Assert.IsTrue(newLimiter.CurrentCount >= 2, "Count of threads that can enter into semaphore should increase atleast by 1");
-        }
-
-        [TestMethod]
-        public async Task DispatchesAsync()
-        {
-            // Expect all operations to complete as their batches get dispached
-            BatchAsyncStreamer batchAsyncStreamer = new BatchAsyncStreamer(
-                2,
-                MaxBatchByteSize,
-                this.TimerWheel,
-                this.limiter,
-                1,
-                MockCosmosUtil.Serializer,
-                this.Executor,
-                this.Retrier,
-                this.GetMockClientContext());
-            List<Task<TransactionalBatchOperationResult>> contexts = new List<Task<TransactionalBatchOperationResult>>(10);
-            for (int i = 0; i < 10; i++)
-            {
-                ItemBatchOperation operation = new ItemBatchOperation(OperationType.Create, i, Cosmos.PartitionKey.Null, i.ToString());
-                ItemBatchOperationContext context = AttachContext(operation);
-                batchAsyncStreamer.Add(operation);
-                contexts.Add(context.OperationTask);
-            }
-
-            await Task.WhenAll(contexts);
-
-            for (int i = 0; i < 10; i++)
-            {
-                Task<TransactionalBatchOperationResult> context = contexts[i];
-                Assert.AreEqual(TaskStatus.RanToCompletion, context.Status);
-                TransactionalBatchOperationResult result = await context;
-                Assert.AreEqual(i.ToString(), result.ETag);
-            }
-        }
->>>>>>> 73b5da22
 
         private static ItemBatchOperationContext AttachContext(ItemBatchOperation operation)
         {
