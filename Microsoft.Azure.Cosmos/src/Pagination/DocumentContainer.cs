--- conflicted
+++ resolved
@@ -10,13 +10,11 @@
     using System.Threading.Tasks;
     using Microsoft.Azure.Cosmos.ChangeFeed.Pagination;
     using Microsoft.Azure.Cosmos.CosmosElements;
-    using Microsoft.Azure.Cosmos.Json;
     using Microsoft.Azure.Cosmos.Query.Core;
     using Microsoft.Azure.Cosmos.Query.Core.Monads;
     using Microsoft.Azure.Cosmos.Query.Core.Pipeline.Pagination;
     using Microsoft.Azure.Cosmos.ReadFeed.Pagination;
     using Microsoft.Azure.Cosmos.Tracing;
-    using Microsoft.Azure.Documents;
 
     /// <summary>
     /// Composes a <see cref="IMonadicDocumentContainer"/> and creates an <see cref="IDocumentContainer"/>.
@@ -183,21 +181,6 @@
                 cancellationToken);
 
         public Task<ChangeFeedPage> ChangeFeedAsync(
-<<<<<<< HEAD
-            ChangeFeedState state,
-            FeedRangeInternal feedRange,
-            int pageSize,
-            ChangeFeedMode changeFeedMode,
-            JsonSerializationFormat? jsonSerializationFormat,
-            ITrace trace,
-            CancellationToken cancellationToken) => TryCatch<ChangeFeedPage>.UnsafeGetResultAsync(
-                this.MonadicChangeFeedAsync(
-                    state,
-                    feedRange,
-                    pageSize,
-                    changeFeedMode,
-                    jsonSerializationFormat,
-=======
             FeedRangeState<ChangeFeedState> feedRangeState,
             ChangeFeedPaginationOptions changeFeedPaginationOptions,
             ITrace trace,
@@ -205,33 +188,17 @@
                 this.MonadicChangeFeedAsync(
                     feedRangeState,
                     changeFeedPaginationOptions,
->>>>>>> 3dca3d9f
                     trace,
                     cancellationToken), 
                 cancellationToken);
 
         public Task<TryCatch<ChangeFeedPage>> MonadicChangeFeedAsync(
-<<<<<<< HEAD
-            ChangeFeedState state,
-            FeedRangeInternal feedRange,
-            int pageSize,
-            ChangeFeedMode changeFeedMode,
-            JsonSerializationFormat? jsonSerializationFormat,
-            ITrace trace,
-            CancellationToken cancellationToken) => this.monadicDocumentContainer.MonadicChangeFeedAsync(
-                state,
-                feedRange,
-                pageSize,
-                changeFeedMode,
-                jsonSerializationFormat,
-=======
             FeedRangeState<ChangeFeedState> state,
             ChangeFeedPaginationOptions changeFeedPaginationOptions,
             ITrace trace,
             CancellationToken cancellationToken) => this.monadicDocumentContainer.MonadicChangeFeedAsync(
                 state,
                 changeFeedPaginationOptions,
->>>>>>> 3dca3d9f
                 trace,
                 cancellationToken);
 
