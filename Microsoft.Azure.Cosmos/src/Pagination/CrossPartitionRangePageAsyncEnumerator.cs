--- conflicted
+++ resolved
@@ -145,13 +145,7 @@
 
                     if (IsSplitException(exception))
                     {
-<<<<<<< HEAD
                         await this.splitStrategy.HandleSplitAsync(
-=======
-                        // Handle split
-
-                        List<FeedRangeEpk> childRanges = await this.feedRangeProvider.GetChildRangeAsync(
->>>>>>> bd3f1f10
                             currentPaginator.Range,
                             currentPaginator.State,
                             enumerators,
@@ -218,24 +212,6 @@
                 && (cosmosException.SubStatusCode == (int)Documents.SubStatusCodes.PartitionKeyRangeGone);
         }
 
-<<<<<<< HEAD
-        private static bool IsMergeException(Exception exception)
-        {
-            // TODO: code this out
-            return false;
-=======
-        private interface IQueue<T> : IEnumerable<T>
-        {
-            T Peek();
-
-            void Enqueue(T item);
-
-            T Dequeue();
-
-            public int Count { get; }
->>>>>>> bd3f1f10
-        }
-
         private sealed class PriorityQueueWrapper<T> : IQueue<T>
         {
             private readonly PriorityQueue<T> implementation;
