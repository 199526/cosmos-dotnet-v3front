--- conflicted
+++ resolved
@@ -212,23 +212,13 @@
             return response;
         }
 
-<<<<<<< HEAD
-        public override bool TryGetContinuationToken(out string continuationToken)
-        {
-            continuationToken = this.continuationToken;
-            return true;
-        }
-
         public override bool TryGetFeedToken(out FeedToken feedToken)
         {
             feedToken = this.feedTokenInternal;
             return true;
         }
 
-        private async Task<TryCatch<string>> TryInitializeContainerRIdAsync(CancellationToken cancellationToken)
-=======
         private async Task<TryCatch<FeedTokenInternal>> TryInitializeFeedTokenAsync(CancellationToken cancellationToken)
->>>>>>> cc1884d4
         {
             string containerRId = string.Empty;
             if (this.containerCore != null)
@@ -250,23 +240,9 @@
         {
             // Create FeedToken for the full Range
             FeedTokenEPKRange feedTokenInternal = new FeedTokenEPKRange(
-<<<<<<< HEAD
                         this.containerRId,
                         new Documents.Routing.Range<string>(Documents.Routing.PartitionKeyInternal.MinimumInclusiveEffectivePartitionKey, Documents.Routing.PartitionKeyInternal.MaximumExclusiveEffectivePartitionKey, true, false),
                         continuationToken: this.continuationToken);
-=======
-                containerRId,
-                new PartitionKeyRange()
-                {
-                    MinInclusive = Documents.Routing.PartitionKeyInternal.MinimumInclusiveEffectivePartitionKey,
-                    MaxExclusive = Documents.Routing.PartitionKeyInternal.MaximumExclusiveEffectivePartitionKey
-                });
-            // Initialize with the ContinuationToken that the user passed, if any
-            if (this.ContinuationToken != null)
-            {
-                feedTokenInternal.UpdateContinuation(this.ContinuationToken);
-            }
->>>>>>> cc1884d4
 
             return feedTokenInternal;
         }
