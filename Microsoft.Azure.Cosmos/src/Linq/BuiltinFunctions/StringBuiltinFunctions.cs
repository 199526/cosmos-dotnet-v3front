//------------------------------------------------------------
// Copyright (c) Microsoft Corporation.  All rights reserved.
//------------------------------------------------------------

namespace Microsoft.Azure.Cosmos.Linq
{
    using System;
    using System.Collections.Generic;
    using System.Collections.Immutable;
    using System.Collections.ObjectModel;
    using System.Globalization;
    using System.Linq;
    using System.Linq.Expressions;
    using Microsoft.Azure.Cosmos.SqlObjects;

    internal static class StringBuiltinFunctions
    {
        private static readonly ImmutableDictionary<string, BuiltinFunctionVisitor> StringBuiltinFunctionDefinitions = new Dictionary<string, BuiltinFunctionVisitor>
        {
            {
                nameof(string.Concat),
                new StringVisitConcat()
            },
            {
                nameof(string.Contains),
                new StringVisitContains()
            },
            {
                nameof(string.EndsWith),
                new SqlStringWithComparisonVisitor(SqlFunctionCallScalarExpression.Names.Endswith)
            },
            {
                nameof(string.IndexOf),
                new CosmosBuiltinFunctionVisitor(
                    SqlFunctionCallScalarExpression.Names.IndexOf,
                    new List<ImmutableArray<Type>>
                    {
                        new Type[]{typeof(char)}.ToImmutableArray(),
                        new Type[]{typeof(string)}.ToImmutableArray(),
                        new Type[]{typeof(char), typeof(int)}.ToImmutableArray(),
                        new Type[]{typeof(string), typeof(int)}.ToImmutableArray(),
                    }.ToImmutableArray())
            },
            {
                nameof(Enumerable.Count),
                new StringVisitCount()
            },
            {
                nameof(string.ToLower),
                new CosmosBuiltinFunctionVisitor(
                    SqlFunctionCallScalarExpression.Names.Lower,
                    new List<ImmutableArray<Type>>
                    {
                        new Type[]{}.ToImmutableArray(),
                    }.ToImmutableArray())
            },
            {
                nameof(string.TrimStart),
                new StringVisitTrimStart()
            },
            {
                nameof(string.Replace),
                new CosmosBuiltinFunctionVisitor(
                    SqlFunctionCallScalarExpression.Names.Replace,
                    new List<ImmutableArray<Type>>
                    {
                        new Type[]{typeof(char), typeof(char)}.ToImmutableArray(),
                        new Type[]{typeof(string), typeof(string)}.ToImmutableArray(),
                    }.ToImmutableArray())
            },
            {
                nameof(Enumerable.Reverse),
                new StringVisitReverse()
            },
            {
                nameof(string.TrimEnd),
                new StringVisitTrimEnd()
            },
            {
                nameof(string.StartsWith),
                new SqlStringWithComparisonVisitor(SqlFunctionCallScalarExpression.Names.Startswith)
            },
            {
                nameof(string.Substring),
                new CosmosBuiltinFunctionVisitor(
                    SqlFunctionCallScalarExpression.Names.Substring,
                    new List<ImmutableArray<Type>>
                    {
                        new Type[]{typeof(int), typeof(int)}.ToImmutableArray(),
                    }.ToImmutableArray())
            },
            {
                nameof(string.ToUpper),
                new CosmosBuiltinFunctionVisitor(
                    SqlFunctionCallScalarExpression.Names.Upper,
                    new List<ImmutableArray<Type>>
                    {
                        new Type[]{}.ToImmutableArray(),
                    }.ToImmutableArray())
            },
            {
                "get_Chars",
                new StringGetCharsVisitor()
            },
            {
                nameof(string.Equals),
                new StringEqualsVisitor()
            },
        }.ToImmutableDictionary();

        private class StringVisitConcat : CosmosBuiltinFunctionVisitor
        {
            public StringVisitConcat()
                : base(
                      SqlFunctionCallScalarExpression.Names.Concat,
                      new List<ImmutableArray<Type>>()
                      {
                            new Type[]{typeof(string), typeof(string)}.ToImmutableArray(),
                            new Type[]{typeof(string), typeof(string), typeof(string)}.ToImmutableArray(),
                            new Type[]{typeof(string), typeof(string), typeof(string), typeof(string)}.ToImmutableArray(),
                      }.ToImmutableArray())
            {
            }

            protected override SqlScalarExpression VisitImplicit(MethodCallExpression methodCallExpression, TranslationContext context)
            {
                if (methodCallExpression.Arguments.Count == 1
                    && methodCallExpression.Arguments[0] is NewArrayExpression newArrayExpression)
                {
                    ReadOnlyCollection<Expression> argumentsExpressions = newArrayExpression.Expressions;
                    List<SqlScalarExpression> arguments = new List<SqlScalarExpression>();
                    foreach (Expression argument in argumentsExpressions)
                    {
                        arguments.Add(ExpressionToSql.VisitScalarExpression(argument, context));
                    }

<<<<<<< HEAD
                    return SqlFunctionCallScalarExpression.CreateBuiltin(
                        SqlFunctionCallScalarExpression.Identifiers.Concat,
                        arguments);
=======
                    return SqlFunctionCallScalarExpression.CreateBuiltin("CONCAT", arguments.ToImmutableArray());
>>>>>>> 1ef6e399
                }

                return null;
            }
        }

        private class StringVisitContains : CosmosBuiltinFunctionVisitor
        {
            public StringVisitContains()
                : base(
                      SqlFunctionCallScalarExpression.Names.Contains,
                      new List<ImmutableArray<Type>>()
                      {
                            new Type[]{typeof(string)}.ToImmutableArray(),
                      }.ToImmutableArray())
            {
            }

            protected override SqlScalarExpression VisitImplicit(MethodCallExpression methodCallExpression, TranslationContext context)
            {
                if (methodCallExpression.Arguments.Count == 2)
                {
                    SqlScalarExpression haystack = ExpressionToSql.VisitScalarExpression(methodCallExpression.Object, context);
                    SqlScalarExpression needle = ExpressionToSql.VisitScalarExpression(methodCallExpression.Arguments[0], context);
                    SqlScalarExpression caseInsensitive = SqlStringWithComparisonVisitor.GetCaseInsensitiveExpression(methodCallExpression.Arguments[1]);
                    return SqlFunctionCallScalarExpression.CreateBuiltin(
                        SqlFunctionCallScalarExpression.Names.Contains,
                        haystack,
                        needle,
                        caseInsensitive);
                }

                return null;
            }
        }

        private class StringVisitCount : CosmosBuiltinFunctionVisitor
        {
            public StringVisitCount()
                : base(SqlFunctionCallScalarExpression.Names.Length, argumentLists: null)
            {
            }

            protected override SqlScalarExpression VisitImplicit(MethodCallExpression methodCallExpression, TranslationContext context)
            {
                if (methodCallExpression.Arguments.Count == 1)
                {
                    SqlScalarExpression str = ExpressionToSql.VisitScalarExpression(methodCallExpression.Arguments[0], context);
                    return SqlFunctionCallScalarExpression.CreateBuiltin(SqlFunctionCallScalarExpression.Identifiers.Length, str);
                }

                return null;
            }
        }

        private class StringVisitTrimStart : CosmosBuiltinFunctionVisitor
        {
            public StringVisitTrimStart()
                : base(SqlFunctionCallScalarExpression.Names.Ltrim, argumentLists: null)
            {
            }

            protected override SqlScalarExpression VisitImplicit(MethodCallExpression methodCallExpression, TranslationContext context)
            {
                bool validInNet;
                bool validInNetCore;

                if (methodCallExpression.Arguments.Count == 1 &&
                    methodCallExpression.Arguments[0].NodeType == ExpressionType.Constant &&
                    methodCallExpression.Arguments[0].Type == typeof(char[]))
                {
                    char[] argumentsExpressions = (char[])((ConstantExpression)methodCallExpression.Arguments[0]).Value;
                    if (argumentsExpressions.Length == 0)
                    {
                        validInNet = true;
                        validInNetCore = false;
                    }
                    else
                    {
                        validInNet = false;
                        validInNetCore = false;
                    }
                }
                else if (methodCallExpression.Arguments.Count == 0)
                {
                    validInNet = false;
                    validInNetCore = true;
                }
                else
                {
                    validInNet = false;
                    validInNetCore = false;
                }

                if (validInNet || validInNetCore)
                {
                    SqlScalarExpression str = ExpressionToSql.VisitScalarExpression(methodCallExpression.Object, context);
                    return SqlFunctionCallScalarExpression.CreateBuiltin(SqlFunctionCallScalarExpression.Identifiers.Ltrim, str);
                }

                return null;
            }
        }

        private class StringVisitReverse : CosmosBuiltinFunctionVisitor
        {
            public StringVisitReverse()
                : base(SqlFunctionCallScalarExpression.Names.Reverse, argumentLists: null)
            {
            }

            protected override SqlScalarExpression VisitImplicit(MethodCallExpression methodCallExpression, TranslationContext context)
            {
                if (methodCallExpression.Arguments.Count == 1)
                {
                    SqlScalarExpression str = ExpressionToSql.VisitNonSubqueryScalarExpression(methodCallExpression.Arguments[0], context);
                    return SqlFunctionCallScalarExpression.CreateBuiltin(SqlFunctionCallScalarExpression.Identifiers.Reverse, str);
                }

                return null;
            }
        }

        private sealed class SqlStringWithComparisonVisitor : BuiltinFunctionVisitor
        {
            private static readonly IImmutableSet<StringComparison> IgnoreCaseComparisons = new HashSet<StringComparison>(new[]
            {
                StringComparison.CurrentCultureIgnoreCase,
                StringComparison.InvariantCultureIgnoreCase,
                StringComparison.OrdinalIgnoreCase
            }).ToImmutableHashSet<StringComparison>();

            public string SqlName { get; }

            public SqlStringWithComparisonVisitor(string sqlName)
            {
                this.SqlName = sqlName ?? throw new ArgumentNullException(nameof(sqlName));
            }

            public static SqlScalarExpression GetCaseInsensitiveExpression(Expression expression)
            {
                if (expression is ConstantExpression inputExpression
                    && inputExpression.Value is StringComparison comparisonValue
                    && IgnoreCaseComparisons.Contains(comparisonValue))
                {
                    SqlBooleanLiteral literal = SqlBooleanLiteral.Create(true);
                    return SqlLiteralScalarExpression.Create(literal);
                }

                return null;
            }

            protected override SqlScalarExpression VisitImplicit(MethodCallExpression methodCallExpression, TranslationContext context)
            {
                int argumentCount = methodCallExpression.Arguments.Count;
                if (argumentCount == 0 || argumentCount > 2)
                {
                    return null;
                }

                List<SqlScalarExpression> arguments = new List<SqlScalarExpression>
                {
                    ExpressionToSql.VisitNonSubqueryScalarExpression(methodCallExpression.Object, context),
                    ExpressionToSql.VisitNonSubqueryScalarExpression(methodCallExpression.Arguments[0], context)
                };

                if (argumentCount > 1)
                {
                    arguments.Add(GetCaseInsensitiveExpression(methodCallExpression.Arguments[1]));
                }

                return SqlFunctionCallScalarExpression.CreateBuiltin(this.SqlName, arguments.ToArray());
            }

            protected override SqlScalarExpression VisitExplicit(MethodCallExpression methodCallExpression, TranslationContext context)
            {
                return null;
            }
        }

        private sealed class StringVisitTrimEnd : CosmosBuiltinFunctionVisitor
        {
            public StringVisitTrimEnd()
                : base(SqlFunctionCallScalarExpression.Names.Rtrim, argumentLists: null)
            {
            }

            protected override SqlScalarExpression VisitImplicit(MethodCallExpression methodCallExpression, TranslationContext context)
            {
                bool validInNet = false;
                bool validInNetCore = false;

                if (methodCallExpression.Arguments.Count == 1 &&
                    methodCallExpression.Arguments[0].NodeType == ExpressionType.Constant &&
                    methodCallExpression.Arguments[0].Type == typeof(char[]))
                {
                    char[] argumentsExpressions = (char[])((ConstantExpression)methodCallExpression.Arguments[0]).Value;
                    if (argumentsExpressions.Length == 0)
                    {
                        validInNet = true;
                    }
                }
                else if (methodCallExpression.Arguments.Count == 0)
                {
                    validInNetCore = true;

                }

                if (validInNet || validInNetCore)
                {
                    SqlScalarExpression str = ExpressionToSql.VisitScalarExpression(methodCallExpression.Object, context);
                    return SqlFunctionCallScalarExpression.CreateBuiltin(SqlFunctionCallScalarExpression.Identifiers.Rtrim, str);
                }

                return null;
            }
        }

        private sealed class StringGetCharsVisitor : BuiltinFunctionVisitor
        {
            protected override SqlScalarExpression VisitImplicit(MethodCallExpression methodCallExpression, TranslationContext context)
            {
                if (methodCallExpression.Arguments.Count == 1)
                {
                    SqlScalarExpression memberExpression = ExpressionToSql.VisitScalarExpression(methodCallExpression.Object, context);
                    SqlScalarExpression indexExpression = ExpressionToSql.VisitScalarExpression(methodCallExpression.Arguments[0], context);
                    SqlScalarExpression[] arguments = new SqlScalarExpression[]
                    {
                        memberExpression,
                        indexExpression,
                        ExpressionToSql.VisitScalarExpression(Expression.Constant(1), context)
                    };

                    return SqlFunctionCallScalarExpression.CreateBuiltin(SqlFunctionCallScalarExpression.Identifiers.Substring, arguments);
                }

                return null;
            }

            protected override SqlScalarExpression VisitExplicit(MethodCallExpression methodCallExpression, TranslationContext context)
            {
                return null;
            }
        }

        private sealed class StringEqualsVisitor : BuiltinFunctionVisitor
        {
            protected override SqlScalarExpression VisitImplicit(MethodCallExpression methodCallExpression, TranslationContext context)
            {
                if (methodCallExpression.Arguments.Count == 1)
                {
                    SqlScalarExpression left = ExpressionToSql.VisitScalarExpression(methodCallExpression.Object, context);
                    SqlScalarExpression right = ExpressionToSql.VisitScalarExpression(methodCallExpression.Arguments[0], context);

                    return SqlBinaryScalarExpression.Create(SqlBinaryScalarOperatorKind.Equal, left, right);
                }

                if (methodCallExpression.Arguments.Count == 2)
                {
                    SqlScalarExpression left = ExpressionToSql.VisitScalarExpression(methodCallExpression.Object, context);
                    SqlScalarExpression right = ExpressionToSql.VisitScalarExpression(methodCallExpression.Arguments[0], context);
                    SqlScalarExpression caseInsensitive = SqlStringWithComparisonVisitor.GetCaseInsensitiveExpression(methodCallExpression.Arguments[1]);

                    return SqlFunctionCallScalarExpression.CreateBuiltin(
                        SqlFunctionCallScalarExpression.Names.StringEquals,
                        left,
                        right,
                        caseInsensitive);
                }

                return null;
            }

            protected override SqlScalarExpression VisitExplicit(MethodCallExpression methodCallExpression, TranslationContext context)
            {
                return null;
            }
        }

        public static SqlScalarExpression Visit(MethodCallExpression methodCallExpression, TranslationContext context)
        {
            if (!StringBuiltinFunctionDefinitions.TryGetValue(
                methodCallExpression.Method.Name,
                out BuiltinFunctionVisitor visitor))
            {
                throw new DocumentQueryException(
                    string.Format(
                        CultureInfo.CurrentCulture,
                        ClientResources.MethodNotSupported,
                        methodCallExpression.Method.Name));
            }

            return visitor.Visit(methodCallExpression, context);
        }
    }
}
<|MERGE_RESOLUTION|>--- conflicted
+++ resolved
@@ -1,439 +1,435 @@
-//------------------------------------------------------------
-// Copyright (c) Microsoft Corporation.  All rights reserved.
-//------------------------------------------------------------
-
-namespace Microsoft.Azure.Cosmos.Linq
-{
-    using System;
-    using System.Collections.Generic;
-    using System.Collections.Immutable;
-    using System.Collections.ObjectModel;
-    using System.Globalization;
-    using System.Linq;
-    using System.Linq.Expressions;
-    using Microsoft.Azure.Cosmos.SqlObjects;
-
-    internal static class StringBuiltinFunctions
-    {
-        private static readonly ImmutableDictionary<string, BuiltinFunctionVisitor> StringBuiltinFunctionDefinitions = new Dictionary<string, BuiltinFunctionVisitor>
-        {
-            {
-                nameof(string.Concat),
-                new StringVisitConcat()
-            },
-            {
-                nameof(string.Contains),
-                new StringVisitContains()
-            },
-            {
-                nameof(string.EndsWith),
-                new SqlStringWithComparisonVisitor(SqlFunctionCallScalarExpression.Names.Endswith)
-            },
-            {
-                nameof(string.IndexOf),
-                new CosmosBuiltinFunctionVisitor(
-                    SqlFunctionCallScalarExpression.Names.IndexOf,
-                    new List<ImmutableArray<Type>>
-                    {
-                        new Type[]{typeof(char)}.ToImmutableArray(),
-                        new Type[]{typeof(string)}.ToImmutableArray(),
-                        new Type[]{typeof(char), typeof(int)}.ToImmutableArray(),
-                        new Type[]{typeof(string), typeof(int)}.ToImmutableArray(),
-                    }.ToImmutableArray())
-            },
-            {
-                nameof(Enumerable.Count),
-                new StringVisitCount()
-            },
-            {
-                nameof(string.ToLower),
-                new CosmosBuiltinFunctionVisitor(
-                    SqlFunctionCallScalarExpression.Names.Lower,
-                    new List<ImmutableArray<Type>>
-                    {
-                        new Type[]{}.ToImmutableArray(),
-                    }.ToImmutableArray())
-            },
-            {
-                nameof(string.TrimStart),
-                new StringVisitTrimStart()
-            },
-            {
-                nameof(string.Replace),
-                new CosmosBuiltinFunctionVisitor(
-                    SqlFunctionCallScalarExpression.Names.Replace,
-                    new List<ImmutableArray<Type>>
-                    {
-                        new Type[]{typeof(char), typeof(char)}.ToImmutableArray(),
-                        new Type[]{typeof(string), typeof(string)}.ToImmutableArray(),
-                    }.ToImmutableArray())
-            },
-            {
-                nameof(Enumerable.Reverse),
-                new StringVisitReverse()
-            },
-            {
-                nameof(string.TrimEnd),
-                new StringVisitTrimEnd()
-            },
-            {
-                nameof(string.StartsWith),
-                new SqlStringWithComparisonVisitor(SqlFunctionCallScalarExpression.Names.Startswith)
-            },
-            {
-                nameof(string.Substring),
-                new CosmosBuiltinFunctionVisitor(
-                    SqlFunctionCallScalarExpression.Names.Substring,
-                    new List<ImmutableArray<Type>>
-                    {
-                        new Type[]{typeof(int), typeof(int)}.ToImmutableArray(),
-                    }.ToImmutableArray())
-            },
-            {
-                nameof(string.ToUpper),
-                new CosmosBuiltinFunctionVisitor(
-                    SqlFunctionCallScalarExpression.Names.Upper,
-                    new List<ImmutableArray<Type>>
-                    {
-                        new Type[]{}.ToImmutableArray(),
-                    }.ToImmutableArray())
-            },
-            {
-                "get_Chars",
-                new StringGetCharsVisitor()
-            },
-            {
-                nameof(string.Equals),
-                new StringEqualsVisitor()
-            },
-        }.ToImmutableDictionary();
-
-        private class StringVisitConcat : CosmosBuiltinFunctionVisitor
-        {
-            public StringVisitConcat()
-                : base(
-                      SqlFunctionCallScalarExpression.Names.Concat,
-                      new List<ImmutableArray<Type>>()
-                      {
-                            new Type[]{typeof(string), typeof(string)}.ToImmutableArray(),
-                            new Type[]{typeof(string), typeof(string), typeof(string)}.ToImmutableArray(),
-                            new Type[]{typeof(string), typeof(string), typeof(string), typeof(string)}.ToImmutableArray(),
-                      }.ToImmutableArray())
-            {
-            }
-
-            protected override SqlScalarExpression VisitImplicit(MethodCallExpression methodCallExpression, TranslationContext context)
-            {
-                if (methodCallExpression.Arguments.Count == 1
-                    && methodCallExpression.Arguments[0] is NewArrayExpression newArrayExpression)
-                {
-                    ReadOnlyCollection<Expression> argumentsExpressions = newArrayExpression.Expressions;
-                    List<SqlScalarExpression> arguments = new List<SqlScalarExpression>();
-                    foreach (Expression argument in argumentsExpressions)
-                    {
-                        arguments.Add(ExpressionToSql.VisitScalarExpression(argument, context));
-                    }
-
-<<<<<<< HEAD
-                    return SqlFunctionCallScalarExpression.CreateBuiltin(
-                        SqlFunctionCallScalarExpression.Identifiers.Concat,
-                        arguments);
-=======
-                    return SqlFunctionCallScalarExpression.CreateBuiltin("CONCAT", arguments.ToImmutableArray());
->>>>>>> 1ef6e399
-                }
-
-                return null;
-            }
-        }
-
-        private class StringVisitContains : CosmosBuiltinFunctionVisitor
-        {
-            public StringVisitContains()
-                : base(
-                      SqlFunctionCallScalarExpression.Names.Contains,
-                      new List<ImmutableArray<Type>>()
-                      {
-                            new Type[]{typeof(string)}.ToImmutableArray(),
-                      }.ToImmutableArray())
-            {
-            }
-
-            protected override SqlScalarExpression VisitImplicit(MethodCallExpression methodCallExpression, TranslationContext context)
-            {
-                if (methodCallExpression.Arguments.Count == 2)
-                {
-                    SqlScalarExpression haystack = ExpressionToSql.VisitScalarExpression(methodCallExpression.Object, context);
-                    SqlScalarExpression needle = ExpressionToSql.VisitScalarExpression(methodCallExpression.Arguments[0], context);
-                    SqlScalarExpression caseInsensitive = SqlStringWithComparisonVisitor.GetCaseInsensitiveExpression(methodCallExpression.Arguments[1]);
-                    return SqlFunctionCallScalarExpression.CreateBuiltin(
-                        SqlFunctionCallScalarExpression.Names.Contains,
-                        haystack,
-                        needle,
-                        caseInsensitive);
-                }
-
-                return null;
-            }
-        }
-
-        private class StringVisitCount : CosmosBuiltinFunctionVisitor
-        {
-            public StringVisitCount()
-                : base(SqlFunctionCallScalarExpression.Names.Length, argumentLists: null)
-            {
-            }
-
-            protected override SqlScalarExpression VisitImplicit(MethodCallExpression methodCallExpression, TranslationContext context)
-            {
-                if (methodCallExpression.Arguments.Count == 1)
-                {
-                    SqlScalarExpression str = ExpressionToSql.VisitScalarExpression(methodCallExpression.Arguments[0], context);
-                    return SqlFunctionCallScalarExpression.CreateBuiltin(SqlFunctionCallScalarExpression.Identifiers.Length, str);
-                }
-
-                return null;
-            }
-        }
-
-        private class StringVisitTrimStart : CosmosBuiltinFunctionVisitor
-        {
-            public StringVisitTrimStart()
-                : base(SqlFunctionCallScalarExpression.Names.Ltrim, argumentLists: null)
-            {
-            }
-
-            protected override SqlScalarExpression VisitImplicit(MethodCallExpression methodCallExpression, TranslationContext context)
-            {
-                bool validInNet;
-                bool validInNetCore;
-
-                if (methodCallExpression.Arguments.Count == 1 &&
-                    methodCallExpression.Arguments[0].NodeType == ExpressionType.Constant &&
-                    methodCallExpression.Arguments[0].Type == typeof(char[]))
-                {
-                    char[] argumentsExpressions = (char[])((ConstantExpression)methodCallExpression.Arguments[0]).Value;
-                    if (argumentsExpressions.Length == 0)
-                    {
-                        validInNet = true;
-                        validInNetCore = false;
-                    }
-                    else
-                    {
-                        validInNet = false;
-                        validInNetCore = false;
-                    }
-                }
-                else if (methodCallExpression.Arguments.Count == 0)
-                {
-                    validInNet = false;
-                    validInNetCore = true;
-                }
-                else
-                {
-                    validInNet = false;
-                    validInNetCore = false;
-                }
-
-                if (validInNet || validInNetCore)
-                {
-                    SqlScalarExpression str = ExpressionToSql.VisitScalarExpression(methodCallExpression.Object, context);
-                    return SqlFunctionCallScalarExpression.CreateBuiltin(SqlFunctionCallScalarExpression.Identifiers.Ltrim, str);
-                }
-
-                return null;
-            }
-        }
-
-        private class StringVisitReverse : CosmosBuiltinFunctionVisitor
-        {
-            public StringVisitReverse()
-                : base(SqlFunctionCallScalarExpression.Names.Reverse, argumentLists: null)
-            {
-            }
-
-            protected override SqlScalarExpression VisitImplicit(MethodCallExpression methodCallExpression, TranslationContext context)
-            {
-                if (methodCallExpression.Arguments.Count == 1)
-                {
-                    SqlScalarExpression str = ExpressionToSql.VisitNonSubqueryScalarExpression(methodCallExpression.Arguments[0], context);
-                    return SqlFunctionCallScalarExpression.CreateBuiltin(SqlFunctionCallScalarExpression.Identifiers.Reverse, str);
-                }
-
-                return null;
-            }
-        }
-
-        private sealed class SqlStringWithComparisonVisitor : BuiltinFunctionVisitor
-        {
-            private static readonly IImmutableSet<StringComparison> IgnoreCaseComparisons = new HashSet<StringComparison>(new[]
-            {
-                StringComparison.CurrentCultureIgnoreCase,
-                StringComparison.InvariantCultureIgnoreCase,
-                StringComparison.OrdinalIgnoreCase
-            }).ToImmutableHashSet<StringComparison>();
-
-            public string SqlName { get; }
-
-            public SqlStringWithComparisonVisitor(string sqlName)
-            {
-                this.SqlName = sqlName ?? throw new ArgumentNullException(nameof(sqlName));
-            }
-
-            public static SqlScalarExpression GetCaseInsensitiveExpression(Expression expression)
-            {
-                if (expression is ConstantExpression inputExpression
-                    && inputExpression.Value is StringComparison comparisonValue
-                    && IgnoreCaseComparisons.Contains(comparisonValue))
-                {
-                    SqlBooleanLiteral literal = SqlBooleanLiteral.Create(true);
-                    return SqlLiteralScalarExpression.Create(literal);
-                }
-
-                return null;
-            }
-
-            protected override SqlScalarExpression VisitImplicit(MethodCallExpression methodCallExpression, TranslationContext context)
-            {
-                int argumentCount = methodCallExpression.Arguments.Count;
-                if (argumentCount == 0 || argumentCount > 2)
-                {
-                    return null;
-                }
-
-                List<SqlScalarExpression> arguments = new List<SqlScalarExpression>
-                {
-                    ExpressionToSql.VisitNonSubqueryScalarExpression(methodCallExpression.Object, context),
-                    ExpressionToSql.VisitNonSubqueryScalarExpression(methodCallExpression.Arguments[0], context)
-                };
-
-                if (argumentCount > 1)
-                {
-                    arguments.Add(GetCaseInsensitiveExpression(methodCallExpression.Arguments[1]));
-                }
-
-                return SqlFunctionCallScalarExpression.CreateBuiltin(this.SqlName, arguments.ToArray());
-            }
-
-            protected override SqlScalarExpression VisitExplicit(MethodCallExpression methodCallExpression, TranslationContext context)
-            {
-                return null;
-            }
-        }
-
-        private sealed class StringVisitTrimEnd : CosmosBuiltinFunctionVisitor
-        {
-            public StringVisitTrimEnd()
-                : base(SqlFunctionCallScalarExpression.Names.Rtrim, argumentLists: null)
-            {
-            }
-
-            protected override SqlScalarExpression VisitImplicit(MethodCallExpression methodCallExpression, TranslationContext context)
-            {
-                bool validInNet = false;
-                bool validInNetCore = false;
-
-                if (methodCallExpression.Arguments.Count == 1 &&
-                    methodCallExpression.Arguments[0].NodeType == ExpressionType.Constant &&
-                    methodCallExpression.Arguments[0].Type == typeof(char[]))
-                {
-                    char[] argumentsExpressions = (char[])((ConstantExpression)methodCallExpression.Arguments[0]).Value;
-                    if (argumentsExpressions.Length == 0)
-                    {
-                        validInNet = true;
-                    }
-                }
-                else if (methodCallExpression.Arguments.Count == 0)
-                {
-                    validInNetCore = true;
-
-                }
-
-                if (validInNet || validInNetCore)
-                {
-                    SqlScalarExpression str = ExpressionToSql.VisitScalarExpression(methodCallExpression.Object, context);
-                    return SqlFunctionCallScalarExpression.CreateBuiltin(SqlFunctionCallScalarExpression.Identifiers.Rtrim, str);
-                }
-
-                return null;
-            }
-        }
-
-        private sealed class StringGetCharsVisitor : BuiltinFunctionVisitor
-        {
-            protected override SqlScalarExpression VisitImplicit(MethodCallExpression methodCallExpression, TranslationContext context)
-            {
-                if (methodCallExpression.Arguments.Count == 1)
-                {
-                    SqlScalarExpression memberExpression = ExpressionToSql.VisitScalarExpression(methodCallExpression.Object, context);
-                    SqlScalarExpression indexExpression = ExpressionToSql.VisitScalarExpression(methodCallExpression.Arguments[0], context);
-                    SqlScalarExpression[] arguments = new SqlScalarExpression[]
-                    {
-                        memberExpression,
-                        indexExpression,
-                        ExpressionToSql.VisitScalarExpression(Expression.Constant(1), context)
-                    };
-
-                    return SqlFunctionCallScalarExpression.CreateBuiltin(SqlFunctionCallScalarExpression.Identifiers.Substring, arguments);
-                }
-
-                return null;
-            }
-
-            protected override SqlScalarExpression VisitExplicit(MethodCallExpression methodCallExpression, TranslationContext context)
-            {
-                return null;
-            }
-        }
-
-        private sealed class StringEqualsVisitor : BuiltinFunctionVisitor
-        {
-            protected override SqlScalarExpression VisitImplicit(MethodCallExpression methodCallExpression, TranslationContext context)
-            {
-                if (methodCallExpression.Arguments.Count == 1)
-                {
-                    SqlScalarExpression left = ExpressionToSql.VisitScalarExpression(methodCallExpression.Object, context);
-                    SqlScalarExpression right = ExpressionToSql.VisitScalarExpression(methodCallExpression.Arguments[0], context);
-
-                    return SqlBinaryScalarExpression.Create(SqlBinaryScalarOperatorKind.Equal, left, right);
-                }
-
-                if (methodCallExpression.Arguments.Count == 2)
-                {
-                    SqlScalarExpression left = ExpressionToSql.VisitScalarExpression(methodCallExpression.Object, context);
-                    SqlScalarExpression right = ExpressionToSql.VisitScalarExpression(methodCallExpression.Arguments[0], context);
-                    SqlScalarExpression caseInsensitive = SqlStringWithComparisonVisitor.GetCaseInsensitiveExpression(methodCallExpression.Arguments[1]);
-
-                    return SqlFunctionCallScalarExpression.CreateBuiltin(
-                        SqlFunctionCallScalarExpression.Names.StringEquals,
-                        left,
-                        right,
-                        caseInsensitive);
-                }
-
-                return null;
-            }
-
-            protected override SqlScalarExpression VisitExplicit(MethodCallExpression methodCallExpression, TranslationContext context)
-            {
-                return null;
-            }
-        }
-
-        public static SqlScalarExpression Visit(MethodCallExpression methodCallExpression, TranslationContext context)
-        {
-            if (!StringBuiltinFunctionDefinitions.TryGetValue(
-                methodCallExpression.Method.Name,
-                out BuiltinFunctionVisitor visitor))
-            {
-                throw new DocumentQueryException(
-                    string.Format(
-                        CultureInfo.CurrentCulture,
-                        ClientResources.MethodNotSupported,
-                        methodCallExpression.Method.Name));
-            }
-
-            return visitor.Visit(methodCallExpression, context);
-        }
-    }
-}
+//------------------------------------------------------------
+// Copyright (c) Microsoft Corporation.  All rights reserved.
+//------------------------------------------------------------
+
+namespace Microsoft.Azure.Cosmos.Linq
+{
+    using System;
+    using System.Collections.Generic;
+    using System.Collections.Immutable;
+    using System.Collections.ObjectModel;
+    using System.Globalization;
+    using System.Linq;
+    using System.Linq.Expressions;
+    using Microsoft.Azure.Cosmos.SqlObjects;
+
+    internal static class StringBuiltinFunctions
+    {
+        private static readonly ImmutableDictionary<string, BuiltinFunctionVisitor> StringBuiltinFunctionDefinitions = new Dictionary<string, BuiltinFunctionVisitor>
+        {
+            {
+                nameof(string.Concat),
+                new StringVisitConcat()
+            },
+            {
+                nameof(string.Contains),
+                new StringVisitContains()
+            },
+            {
+                nameof(string.EndsWith),
+                new SqlStringWithComparisonVisitor(SqlFunctionCallScalarExpression.Names.Endswith)
+            },
+            {
+                nameof(string.IndexOf),
+                new CosmosBuiltinFunctionVisitor(
+                    SqlFunctionCallScalarExpression.Names.IndexOf,
+                    new List<ImmutableArray<Type>>
+                    {
+                        new Type[]{typeof(char)}.ToImmutableArray(),
+                        new Type[]{typeof(string)}.ToImmutableArray(),
+                        new Type[]{typeof(char), typeof(int)}.ToImmutableArray(),
+                        new Type[]{typeof(string), typeof(int)}.ToImmutableArray(),
+                    }.ToImmutableArray())
+            },
+            {
+                nameof(Enumerable.Count),
+                new StringVisitCount()
+            },
+            {
+                nameof(string.ToLower),
+                new CosmosBuiltinFunctionVisitor(
+                    SqlFunctionCallScalarExpression.Names.Lower,
+                    new List<ImmutableArray<Type>>
+                    {
+                        new Type[]{}.ToImmutableArray(),
+                    }.ToImmutableArray())
+            },
+            {
+                nameof(string.TrimStart),
+                new StringVisitTrimStart()
+            },
+            {
+                nameof(string.Replace),
+                new CosmosBuiltinFunctionVisitor(
+                    SqlFunctionCallScalarExpression.Names.Replace,
+                    new List<ImmutableArray<Type>>
+                    {
+                        new Type[]{typeof(char), typeof(char)}.ToImmutableArray(),
+                        new Type[]{typeof(string), typeof(string)}.ToImmutableArray(),
+                    }.ToImmutableArray())
+            },
+            {
+                nameof(Enumerable.Reverse),
+                new StringVisitReverse()
+            },
+            {
+                nameof(string.TrimEnd),
+                new StringVisitTrimEnd()
+            },
+            {
+                nameof(string.StartsWith),
+                new SqlStringWithComparisonVisitor(SqlFunctionCallScalarExpression.Names.Startswith)
+            },
+            {
+                nameof(string.Substring),
+                new CosmosBuiltinFunctionVisitor(
+                    SqlFunctionCallScalarExpression.Names.Substring,
+                    new List<ImmutableArray<Type>>
+                    {
+                        new Type[]{typeof(int), typeof(int)}.ToImmutableArray(),
+                    }.ToImmutableArray())
+            },
+            {
+                nameof(string.ToUpper),
+                new CosmosBuiltinFunctionVisitor(
+                    SqlFunctionCallScalarExpression.Names.Upper,
+                    new List<ImmutableArray<Type>>
+                    {
+                        new Type[]{}.ToImmutableArray(),
+                    }.ToImmutableArray())
+            },
+            {
+                "get_Chars",
+                new StringGetCharsVisitor()
+            },
+            {
+                nameof(string.Equals),
+                new StringEqualsVisitor()
+            },
+        }.ToImmutableDictionary();
+
+        private class StringVisitConcat : CosmosBuiltinFunctionVisitor
+        {
+            public StringVisitConcat()
+                : base(
+                      SqlFunctionCallScalarExpression.Names.Concat,
+                      new List<ImmutableArray<Type>>()
+                      {
+                            new Type[]{typeof(string), typeof(string)}.ToImmutableArray(),
+                            new Type[]{typeof(string), typeof(string), typeof(string)}.ToImmutableArray(),
+                            new Type[]{typeof(string), typeof(string), typeof(string), typeof(string)}.ToImmutableArray(),
+                      }.ToImmutableArray())
+            {
+            }
+
+            protected override SqlScalarExpression VisitImplicit(MethodCallExpression methodCallExpression, TranslationContext context)
+            {
+                if (methodCallExpression.Arguments.Count == 1
+                    && methodCallExpression.Arguments[0] is NewArrayExpression newArrayExpression)
+                {
+                    ReadOnlyCollection<Expression> argumentsExpressions = newArrayExpression.Expressions;
+                    List<SqlScalarExpression> arguments = new List<SqlScalarExpression>();
+                    foreach (Expression argument in argumentsExpressions)
+                    {
+                        arguments.Add(ExpressionToSql.VisitScalarExpression(argument, context));
+                    }
+
+                    return SqlFunctionCallScalarExpression.CreateBuiltin(
+                        SqlFunctionCallScalarExpression.Identifiers.Concat,
+                        arguments.ToImmutableArray());
+                }
+
+                return null;
+            }
+        }
+
+        private class StringVisitContains : CosmosBuiltinFunctionVisitor
+        {
+            public StringVisitContains()
+                : base(
+                      SqlFunctionCallScalarExpression.Names.Contains,
+                      new List<ImmutableArray<Type>>()
+                      {
+                            new Type[]{typeof(string)}.ToImmutableArray(),
+                      }.ToImmutableArray())
+            {
+            }
+
+            protected override SqlScalarExpression VisitImplicit(MethodCallExpression methodCallExpression, TranslationContext context)
+            {
+                if (methodCallExpression.Arguments.Count == 2)
+                {
+                    SqlScalarExpression haystack = ExpressionToSql.VisitScalarExpression(methodCallExpression.Object, context);
+                    SqlScalarExpression needle = ExpressionToSql.VisitScalarExpression(methodCallExpression.Arguments[0], context);
+                    SqlScalarExpression caseInsensitive = SqlStringWithComparisonVisitor.GetCaseInsensitiveExpression(methodCallExpression.Arguments[1]);
+                    return SqlFunctionCallScalarExpression.CreateBuiltin(
+                        SqlFunctionCallScalarExpression.Names.Contains,
+                        haystack,
+                        needle,
+                        caseInsensitive);
+                }
+
+                return null;
+            }
+        }
+
+        private class StringVisitCount : CosmosBuiltinFunctionVisitor
+        {
+            public StringVisitCount()
+                : base(SqlFunctionCallScalarExpression.Names.Length, argumentLists: null)
+            {
+            }
+
+            protected override SqlScalarExpression VisitImplicit(MethodCallExpression methodCallExpression, TranslationContext context)
+            {
+                if (methodCallExpression.Arguments.Count == 1)
+                {
+                    SqlScalarExpression str = ExpressionToSql.VisitScalarExpression(methodCallExpression.Arguments[0], context);
+                    return SqlFunctionCallScalarExpression.CreateBuiltin(SqlFunctionCallScalarExpression.Identifiers.Length, str);
+                }
+
+                return null;
+            }
+        }
+
+        private class StringVisitTrimStart : CosmosBuiltinFunctionVisitor
+        {
+            public StringVisitTrimStart()
+                : base(SqlFunctionCallScalarExpression.Names.Ltrim, argumentLists: null)
+            {
+            }
+
+            protected override SqlScalarExpression VisitImplicit(MethodCallExpression methodCallExpression, TranslationContext context)
+            {
+                bool validInNet;
+                bool validInNetCore;
+
+                if (methodCallExpression.Arguments.Count == 1 &&
+                    methodCallExpression.Arguments[0].NodeType == ExpressionType.Constant &&
+                    methodCallExpression.Arguments[0].Type == typeof(char[]))
+                {
+                    char[] argumentsExpressions = (char[])((ConstantExpression)methodCallExpression.Arguments[0]).Value;
+                    if (argumentsExpressions.Length == 0)
+                    {
+                        validInNet = true;
+                        validInNetCore = false;
+                    }
+                    else
+                    {
+                        validInNet = false;
+                        validInNetCore = false;
+                    }
+                }
+                else if (methodCallExpression.Arguments.Count == 0)
+                {
+                    validInNet = false;
+                    validInNetCore = true;
+                }
+                else
+                {
+                    validInNet = false;
+                    validInNetCore = false;
+                }
+
+                if (validInNet || validInNetCore)
+                {
+                    SqlScalarExpression str = ExpressionToSql.VisitScalarExpression(methodCallExpression.Object, context);
+                    return SqlFunctionCallScalarExpression.CreateBuiltin(SqlFunctionCallScalarExpression.Identifiers.Ltrim, str);
+                }
+
+                return null;
+            }
+        }
+
+        private class StringVisitReverse : CosmosBuiltinFunctionVisitor
+        {
+            public StringVisitReverse()
+                : base(SqlFunctionCallScalarExpression.Names.Reverse, argumentLists: null)
+            {
+            }
+
+            protected override SqlScalarExpression VisitImplicit(MethodCallExpression methodCallExpression, TranslationContext context)
+            {
+                if (methodCallExpression.Arguments.Count == 1)
+                {
+                    SqlScalarExpression str = ExpressionToSql.VisitNonSubqueryScalarExpression(methodCallExpression.Arguments[0], context);
+                    return SqlFunctionCallScalarExpression.CreateBuiltin(SqlFunctionCallScalarExpression.Identifiers.Reverse, str);
+                }
+
+                return null;
+            }
+        }
+
+        private sealed class SqlStringWithComparisonVisitor : BuiltinFunctionVisitor
+        {
+            private static readonly IImmutableSet<StringComparison> IgnoreCaseComparisons = new HashSet<StringComparison>(new[]
+            {
+                StringComparison.CurrentCultureIgnoreCase,
+                StringComparison.InvariantCultureIgnoreCase,
+                StringComparison.OrdinalIgnoreCase
+            }).ToImmutableHashSet<StringComparison>();
+
+            public string SqlName { get; }
+
+            public SqlStringWithComparisonVisitor(string sqlName)
+            {
+                this.SqlName = sqlName ?? throw new ArgumentNullException(nameof(sqlName));
+            }
+
+            public static SqlScalarExpression GetCaseInsensitiveExpression(Expression expression)
+            {
+                if (expression is ConstantExpression inputExpression
+                    && inputExpression.Value is StringComparison comparisonValue
+                    && IgnoreCaseComparisons.Contains(comparisonValue))
+                {
+                    SqlBooleanLiteral literal = SqlBooleanLiteral.Create(true);
+                    return SqlLiteralScalarExpression.Create(literal);
+                }
+
+                return null;
+            }
+
+            protected override SqlScalarExpression VisitImplicit(MethodCallExpression methodCallExpression, TranslationContext context)
+            {
+                int argumentCount = methodCallExpression.Arguments.Count;
+                if (argumentCount == 0 || argumentCount > 2)
+                {
+                    return null;
+                }
+
+                List<SqlScalarExpression> arguments = new List<SqlScalarExpression>
+                {
+                    ExpressionToSql.VisitNonSubqueryScalarExpression(methodCallExpression.Object, context),
+                    ExpressionToSql.VisitNonSubqueryScalarExpression(methodCallExpression.Arguments[0], context)
+                };
+
+                if (argumentCount > 1)
+                {
+                    arguments.Add(GetCaseInsensitiveExpression(methodCallExpression.Arguments[1]));
+                }
+
+                return SqlFunctionCallScalarExpression.CreateBuiltin(this.SqlName, arguments.ToArray());
+            }
+
+            protected override SqlScalarExpression VisitExplicit(MethodCallExpression methodCallExpression, TranslationContext context)
+            {
+                return null;
+            }
+        }
+
+        private sealed class StringVisitTrimEnd : CosmosBuiltinFunctionVisitor
+        {
+            public StringVisitTrimEnd()
+                : base(SqlFunctionCallScalarExpression.Names.Rtrim, argumentLists: null)
+            {
+            }
+
+            protected override SqlScalarExpression VisitImplicit(MethodCallExpression methodCallExpression, TranslationContext context)
+            {
+                bool validInNet = false;
+                bool validInNetCore = false;
+
+                if (methodCallExpression.Arguments.Count == 1 &&
+                    methodCallExpression.Arguments[0].NodeType == ExpressionType.Constant &&
+                    methodCallExpression.Arguments[0].Type == typeof(char[]))
+                {
+                    char[] argumentsExpressions = (char[])((ConstantExpression)methodCallExpression.Arguments[0]).Value;
+                    if (argumentsExpressions.Length == 0)
+                    {
+                        validInNet = true;
+                    }
+                }
+                else if (methodCallExpression.Arguments.Count == 0)
+                {
+                    validInNetCore = true;
+
+                }
+
+                if (validInNet || validInNetCore)
+                {
+                    SqlScalarExpression str = ExpressionToSql.VisitScalarExpression(methodCallExpression.Object, context);
+                    return SqlFunctionCallScalarExpression.CreateBuiltin(SqlFunctionCallScalarExpression.Identifiers.Rtrim, str);
+                }
+
+                return null;
+            }
+        }
+
+        private sealed class StringGetCharsVisitor : BuiltinFunctionVisitor
+        {
+            protected override SqlScalarExpression VisitImplicit(MethodCallExpression methodCallExpression, TranslationContext context)
+            {
+                if (methodCallExpression.Arguments.Count == 1)
+                {
+                    SqlScalarExpression memberExpression = ExpressionToSql.VisitScalarExpression(methodCallExpression.Object, context);
+                    SqlScalarExpression indexExpression = ExpressionToSql.VisitScalarExpression(methodCallExpression.Arguments[0], context);
+                    SqlScalarExpression[] arguments = new SqlScalarExpression[]
+                    {
+                        memberExpression,
+                        indexExpression,
+                        ExpressionToSql.VisitScalarExpression(Expression.Constant(1), context)
+                    };
+
+                    return SqlFunctionCallScalarExpression.CreateBuiltin(SqlFunctionCallScalarExpression.Identifiers.Substring, arguments);
+                }
+
+                return null;
+            }
+
+            protected override SqlScalarExpression VisitExplicit(MethodCallExpression methodCallExpression, TranslationContext context)
+            {
+                return null;
+            }
+        }
+
+        private sealed class StringEqualsVisitor : BuiltinFunctionVisitor
+        {
+            protected override SqlScalarExpression VisitImplicit(MethodCallExpression methodCallExpression, TranslationContext context)
+            {
+                if (methodCallExpression.Arguments.Count == 1)
+                {
+                    SqlScalarExpression left = ExpressionToSql.VisitScalarExpression(methodCallExpression.Object, context);
+                    SqlScalarExpression right = ExpressionToSql.VisitScalarExpression(methodCallExpression.Arguments[0], context);
+
+                    return SqlBinaryScalarExpression.Create(SqlBinaryScalarOperatorKind.Equal, left, right);
+                }
+
+                if (methodCallExpression.Arguments.Count == 2)
+                {
+                    SqlScalarExpression left = ExpressionToSql.VisitScalarExpression(methodCallExpression.Object, context);
+                    SqlScalarExpression right = ExpressionToSql.VisitScalarExpression(methodCallExpression.Arguments[0], context);
+                    SqlScalarExpression caseInsensitive = SqlStringWithComparisonVisitor.GetCaseInsensitiveExpression(methodCallExpression.Arguments[1]);
+
+                    return SqlFunctionCallScalarExpression.CreateBuiltin(
+                        SqlFunctionCallScalarExpression.Names.StringEquals,
+                        left,
+                        right,
+                        caseInsensitive);
+                }
+
+                return null;
+            }
+
+            protected override SqlScalarExpression VisitExplicit(MethodCallExpression methodCallExpression, TranslationContext context)
+            {
+                return null;
+            }
+        }
+
+        public static SqlScalarExpression Visit(MethodCallExpression methodCallExpression, TranslationContext context)
+        {
+            if (!StringBuiltinFunctionDefinitions.TryGetValue(
+                methodCallExpression.Method.Name,
+                out BuiltinFunctionVisitor visitor))
+            {
+                throw new DocumentQueryException(
+                    string.Format(
+                        CultureInfo.CurrentCulture,
+                        ClientResources.MethodNotSupported,
+                        methodCallExpression.Method.Name));
+            }
+
+            return visitor.Visit(methodCallExpression, context);
+        }
+    }
+}