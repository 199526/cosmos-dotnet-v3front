//------------------------------------------------------------
// Copyright (c) Microsoft Corporation.  All rights reserved.
//------------------------------------------------------------

namespace Microsoft.Azure.Cosmos
{
    using System;
    using System.Collections.Generic;
    using System.Linq;
    using System.Net;
    using System.Threading;
    using System.Threading.Tasks;
    using Microsoft.Azure.Cosmos.CosmosElements;
    using Microsoft.Azure.Cosmos.Diagnostics;
    using Microsoft.Azure.Cosmos.Query.Core;
    using Microsoft.Azure.Cosmos.Query.Core.Monads;
    using Microsoft.Azure.Cosmos.Resource.CosmosExceptions;
    using Microsoft.Azure.Documents;

    /// <summary>
    /// Cosmos Change Feed iterator using FeedToken
    /// </summary>
    internal sealed class ChangeFeedIteratorCore : FeedIteratorInternal
    {
        private readonly ContainerInternal container;
        private readonly CosmosClientContext clientContext;
        private readonly ChangeFeedRequestOptions changeFeedOptions;
        private readonly AsyncLazy<TryCatch<string>> lazyContainerRid;
        private bool hasMoreResults;

<<<<<<< HEAD
            feedRangeInternal = feedRangeInternal ?? FeedRangeEpk.ForFullRange();
            return new ChangeFeedIteratorCore(container, feedRangeInternal, changeFeedRequestOptions);
        }
=======
        private FeedRangeContinuation FeedRangeContinuation;
>>>>>>> 513009eb

        public ChangeFeedIteratorCore(
            ContainerInternal container,
            ChangeFeedRequestOptions changeFeedRequestOptions)
        {
            this.container = container ?? throw new ArgumentNullException(nameof(container));
            this.clientContext = container.ClientContext;
            this.changeFeedOptions = changeFeedRequestOptions ?? new ChangeFeedRequestOptions();
            this.lazyContainerRid = new AsyncLazy<TryCatch<string>>(valueFactory: (innerCancellationToken) =>
            {
                return this.TryInitializeContainerRIdAsync(innerCancellationToken);
            });
            this.hasMoreResults = true;

            if (changeFeedRequestOptions?.From is ChangeFeedRequestOptions.StartFromContinuation startFromContinuation)
            {
                if (!FeedRangeContinuation.TryParse(startFromContinuation.Continuation, out FeedRangeContinuation feedRangeContinuation))
                {
                    throw new ArgumentException(string.Format(ClientResources.FeedToken_UnknownFormat, startFromContinuation.Continuation));
                }

                this.FeedRangeContinuation = feedRangeContinuation;
                this.changeFeedOptions.FeedRange = feedRangeContinuation.GetFeedRange();
                string continuationToken = feedRangeContinuation.GetContinuation();
                if (continuationToken != null)
                {
                    this.changeFeedOptions.From = ChangeFeedRequestOptions.StartFrom.CreateFromContinuation(continuationToken);
                }
                else
                {
                    this.changeFeedOptions.From = ChangeFeedRequestOptions.StartFrom.CreateFromBeginning();
                }
            }
        }

        public override bool HasMoreResults => this.hasMoreResults;

        /// <summary>
        /// Get the next set of results from the cosmos service
        /// </summary>
        /// <param name="cancellationToken">(Optional) <see cref="CancellationToken"/> representing request cancellation.</param>
        /// <returns>A query response from cosmos service</returns>
        public override async Task<ResponseMessage> ReadNextAsync(CancellationToken cancellationToken = default)
        {
            CosmosDiagnosticsContext diagnostics = CosmosDiagnosticsContext.Create(this.changeFeedOptions);
            using (diagnostics.GetOverallScope())
            {
                diagnostics.AddDiagnosticsInternal(new FeedRangeStatistics(this.changeFeedOptions.FeedRange));
                if (!this.lazyContainerRid.ValueInitialized)
                {
                    using (diagnostics.CreateScope("InitializeContainerResourceId"))
                    {
                        TryCatch<string> tryInitializeContainerRId = await this.lazyContainerRid.GetValueAsync(cancellationToken);
                        if (!tryInitializeContainerRId.Succeeded)
                        {
                            if (!(tryInitializeContainerRId.Exception.InnerException is CosmosException cosmosException))
                            {
                                throw new InvalidOperationException("Failed to convert to CosmosException.");
                            }

                            return cosmosException.ToCosmosResponseMessage(
                                new RequestMessage(
                                    method: null,
                                    requestUri: null,
                                    diagnosticsContext: diagnostics));
                        }
                    }

                    if (this.FeedRangeContinuation == null)
                    {
                        using (diagnostics.CreateScope("InitializeContinuation"))
                        {
                            await this.InitializeFeedContinuationAsync(cancellationToken);
                        }
                    }

                    TryCatch validateContainer = this.FeedRangeContinuation.ValidateContainer(this.lazyContainerRid.Result.Result);
                    if (!validateContainer.Succeeded)
                    {
                        return CosmosExceptionFactory
                            .CreateBadRequestException(
                                message: validateContainer.Exception.InnerException.Message,
                                innerException: validateContainer.Exception.InnerException,
                                diagnosticsContext: diagnostics)
                            .ToCosmosResponseMessage(
                                new RequestMessage(
                                    method: null,
                                    requestUri: null,
                                    diagnosticsContext: diagnostics));
                    }
                }

                return await this.ReadNextInternalAsync(diagnostics, cancellationToken);
            }
        }

        public override CosmosElement GetCosmosElementContinuationToken() => CosmosElement.Parse(this.FeedRangeContinuation.ToString());

        private async Task<ResponseMessage> ReadNextInternalAsync(
            CosmosDiagnosticsContext diagnosticsScope,
            CancellationToken cancellationToken)
        {
            cancellationToken.ThrowIfCancellationRequested();

            string continuation = this.FeedRangeContinuation.GetContinuation();
            if (continuation != null)
            {
                this.changeFeedOptions.From = ChangeFeedRequestOptions.StartFrom.CreateFromContinuation(this.FeedRangeContinuation.GetContinuation());
            }

            if ((this.changeFeedOptions.FeedRange == null) || this.changeFeedOptions.FeedRange is FeedRangeEPK)
            {
                // For now the backend does not support EPK Ranges if they don't line up with a PKRangeId
                // So if the range the user supplied is a logical pk value, then we don't want to overwrite it.
                this.changeFeedOptions.FeedRange = this.FeedRangeContinuation.GetFeedRange();
            }

            ResponseMessage responseMessage = await this.clientContext.ProcessResourceOperationStreamAsync(
                resourceUri: this.container.LinkUri,
                resourceType: ResourceType.Document,
                operationType: OperationType.ReadFeed,
                requestOptions: this.changeFeedOptions,
                cosmosContainerCore: this.container,
                requestEnricher: default,
                partitionKey: default,
                streamPayload: default,
                diagnosticsContext: diagnosticsScope,
                cancellationToken: cancellationToken);

            if (await this.ShouldRetryAsync(responseMessage, cancellationToken))
            {
                return await this.ReadNextInternalAsync(diagnosticsScope, cancellationToken);
            }

            if (responseMessage.IsSuccessStatusCode
                || (responseMessage.StatusCode == HttpStatusCode.NotModified))
            {
                // Change Feed read uses Etag for continuation
                this.hasMoreResults = responseMessage.IsSuccessStatusCode;
                this.FeedRangeContinuation.ReplaceContinuation(responseMessage.Headers.ETag);
                return FeedRangeResponse.CreateSuccess(
                    responseMessage,
                    this.FeedRangeContinuation);
            }
            else
            {
                this.hasMoreResults = false;
                return FeedRangeResponse.CreateFailure(responseMessage);
            }
        }

        private async Task<bool> ShouldRetryAsync(
            ResponseMessage responseMessage,
            CancellationToken cancellationToken)
        {
            ShouldRetryResult shouldRetryOnNotModified = this.FeedRangeContinuation.HandleChangeFeedNotModified(responseMessage);
            if (shouldRetryOnNotModified.ShouldRetry)
            {
                return true;
            }

            ShouldRetryResult shouldRetryOnSplit = await this.FeedRangeContinuation.HandleSplitAsync(this.container, responseMessage, cancellationToken);
            if (shouldRetryOnSplit.ShouldRetry)
            {
                return true;
            }

            return false;
        }

        private async Task<TryCatch<string>> TryInitializeContainerRIdAsync(CancellationToken cancellationToken)
        {
            try
            {
                string containerRId = await this.container.GetRIDAsync(cancellationToken);
                return TryCatch<string>.FromResult(containerRId);
            }
            catch (CosmosException cosmosException)
            {
                return TryCatch<string>.FromException(cosmosException);
            }
        }

        private async Task InitializeFeedContinuationAsync(CancellationToken cancellationToken)
        {
            // Initializing FeedRangeContinuation (double init pattern, since async needs to be deffered until the first read).
            if (this.FeedRangeContinuation == null)
            {
<<<<<<< HEAD
                Routing.PartitionKeyRangeCache partitionKeyRangeCache = await this.clientContext.DocumentClient.GetPartitionKeyRangeCacheAsync();
                List<Documents.Routing.Range<string>> ranges;
                if (this.FeedRangeInternal is FeedRangePartitionKey)
                {
                    PartitionKeyDefinition partitionKeyDefinition = await this.container.GetPartitionKeyDefinitionAsync(cancellationToken);
                    ranges = await this.FeedRangeInternal.GetEffectiveRangesAsync(partitionKeyRangeCache, this.lazyContainerRid.Result.Result, partitionKeyDefinition);
                }
                else
                {
                    IReadOnlyList<PartitionKeyRange> pkRanges = await partitionKeyRangeCache.TryGetOverlappingRangesAsync(
                            collectionRid: this.lazyContainerRid.Result.Result,
                            range: (this.FeedRangeInternal as FeedRangeEpk).Range,
                            forceRefresh: false);
                    ranges = pkRanges.Select(pkRange => pkRange.ToRange()).ToList();
                }
=======
                FeedRangePartitionKeyRangeExtractor feedRangePartitionKeyRangeExtractor = new FeedRangePartitionKeyRangeExtractor(this.container);
>>>>>>> 513009eb

                IReadOnlyList<Documents.Routing.Range<string>> ranges = await ((FeedRangeInternal)this.changeFeedOptions.FeedRange).AcceptAsync(
                    feedRangePartitionKeyRangeExtractor,
                    cancellationToken);

<<<<<<< HEAD
                // Override the original PKRangeId based FeedRange
                this.FeedRangeInternal = new FeedRangeEpk(effectiveRanges[0]);
=======
>>>>>>> 513009eb
                this.FeedRangeContinuation = new FeedRangeCompositeContinuation(
                    containerRid: this.lazyContainerRid.Result.Result,
                    feedRange: (FeedRangeInternal)this.changeFeedOptions.FeedRange,
                    ranges: ranges);
            }
        }
    }
}<|MERGE_RESOLUTION|>--- conflicted
+++ resolved
@@ -28,13 +28,7 @@
         private readonly AsyncLazy<TryCatch<string>> lazyContainerRid;
         private bool hasMoreResults;
 
-<<<<<<< HEAD
-            feedRangeInternal = feedRangeInternal ?? FeedRangeEpk.ForFullRange();
-            return new ChangeFeedIteratorCore(container, feedRangeInternal, changeFeedRequestOptions);
-        }
-=======
         private FeedRangeContinuation FeedRangeContinuation;
->>>>>>> 513009eb
 
         public ChangeFeedIteratorCore(
             ContainerInternal container,
@@ -145,7 +139,7 @@
                 this.changeFeedOptions.From = ChangeFeedRequestOptions.StartFrom.CreateFromContinuation(this.FeedRangeContinuation.GetContinuation());
             }
 
-            if ((this.changeFeedOptions.FeedRange == null) || this.changeFeedOptions.FeedRange is FeedRangeEPK)
+            if ((this.changeFeedOptions.FeedRange == null) || this.changeFeedOptions.FeedRange is FeedRangeEpk)
             {
                 // For now the backend does not support EPK Ranges if they don't line up with a PKRangeId
                 // So if the range the user supplied is a logical pk value, then we don't want to overwrite it.
@@ -223,35 +217,12 @@
             // Initializing FeedRangeContinuation (double init pattern, since async needs to be deffered until the first read).
             if (this.FeedRangeContinuation == null)
             {
-<<<<<<< HEAD
-                Routing.PartitionKeyRangeCache partitionKeyRangeCache = await this.clientContext.DocumentClient.GetPartitionKeyRangeCacheAsync();
-                List<Documents.Routing.Range<string>> ranges;
-                if (this.FeedRangeInternal is FeedRangePartitionKey)
-                {
-                    PartitionKeyDefinition partitionKeyDefinition = await this.container.GetPartitionKeyDefinitionAsync(cancellationToken);
-                    ranges = await this.FeedRangeInternal.GetEffectiveRangesAsync(partitionKeyRangeCache, this.lazyContainerRid.Result.Result, partitionKeyDefinition);
-                }
-                else
-                {
-                    IReadOnlyList<PartitionKeyRange> pkRanges = await partitionKeyRangeCache.TryGetOverlappingRangesAsync(
-                            collectionRid: this.lazyContainerRid.Result.Result,
-                            range: (this.FeedRangeInternal as FeedRangeEpk).Range,
-                            forceRefresh: false);
-                    ranges = pkRanges.Select(pkRange => pkRange.ToRange()).ToList();
-                }
-=======
                 FeedRangePartitionKeyRangeExtractor feedRangePartitionKeyRangeExtractor = new FeedRangePartitionKeyRangeExtractor(this.container);
->>>>>>> 513009eb
 
                 IReadOnlyList<Documents.Routing.Range<string>> ranges = await ((FeedRangeInternal)this.changeFeedOptions.FeedRange).AcceptAsync(
                     feedRangePartitionKeyRangeExtractor,
                     cancellationToken);
 
-<<<<<<< HEAD
-                // Override the original PKRangeId based FeedRange
-                this.FeedRangeInternal = new FeedRangeEpk(effectiveRanges[0]);
-=======
->>>>>>> 513009eb
                 this.FeedRangeContinuation = new FeedRangeCompositeContinuation(
                     containerRid: this.lazyContainerRid.Result.Result,
                     feedRange: (FeedRangeInternal)this.changeFeedOptions.FeedRange,
