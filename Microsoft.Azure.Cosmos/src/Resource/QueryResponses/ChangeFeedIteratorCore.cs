--- conflicted
+++ resolved
@@ -104,25 +104,6 @@
         {
             cancellationToken.ThrowIfCancellationRequested();
 
-<<<<<<< HEAD
-=======
-            if (this.feedTokenInternal == null)
-            {
-                TryCatch<FeedTokenInternal> tryCatchFeedTokeninternal = await this.TryInitializeFeedTokenAsync(cancellationToken);
-                if (!tryCatchFeedTokeninternal.Succeeded)
-                {
-                    if (tryCatchFeedTokeninternal.Exception.InnerException is CosmosException cosmosException)
-                    {
-                        return cosmosException.ToCosmosResponseMessage(new RequestMessage(method: null, requestUri: null, diagnosticsContext: diagnosticsScope));
-                    }
-
-                    throw tryCatchFeedTokeninternal.Exception;
-                }
-
-                this.feedTokenInternal = tryCatchFeedTokeninternal.Result;
-            }
-
->>>>>>> 13998eac
             Uri resourceUri = this.container.LinkUri;
             ResponseMessage responseMessage = await this.clientContext.ProcessResourceOperationStreamAsync(
                 resourceUri: resourceUri,
