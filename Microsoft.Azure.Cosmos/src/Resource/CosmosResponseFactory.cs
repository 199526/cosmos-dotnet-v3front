--- conflicted
+++ resolved
@@ -5,11 +5,8 @@
 namespace Microsoft.Azure.Cosmos
 {
     using System;
-<<<<<<< HEAD
+    using System.IO;
     using System.Threading;
-=======
-    using System.IO;
->>>>>>> 36444e89
     using System.Threading.Tasks;
     using Microsoft.Azure.Cosmos.Scripts;
 
@@ -75,7 +72,6 @@
             // or taking in an explicit option to decrypt fields. We don't want to rely on the current state of attributes on the POCO for decryption.
             if (containerCore == null || containerCore.ClientContext.ClientOptions.KeyWrapProvider == null)
             {
-<<<<<<< HEAD
                 return this.ProcessMessageAsync(cosmosResponseMessageTask, (cosmosResponseMessage) =>
                 {
                     T item = this.ToObjectInternal<T>(cosmosResponseMessage, this.cosmosSerializer);
@@ -94,15 +90,6 @@
                     containerCore,
                     cancellationToken);
             }
-=======
-                T item = this.ToObjectInternal<T>(cosmosResponseMessage);
-                return new ItemResponse<T>(
-                    cosmosResponseMessage.StatusCode,
-                    cosmosResponseMessage.Headers,
-                    item,
-                    cosmosResponseMessage.Diagnostics);
-            });
->>>>>>> 36444e89
         }
 
         internal Task<ContainerResponse> CreateContainerResponseAsync(
@@ -159,7 +146,7 @@
         {
             return this.ProcessMessageAsync(cosmosResponseMessageTask, (cosmosResponseMessage) =>
             {
-                DataEncryptionKeyProperties dekProperties = this.ToObjectInternal<DataEncryptionKeyProperties>(cosmosResponseMessage, this.propertiesSerializer);
+                DataEncryptionKeyProperties dekProperties = this.ToObjectInternal<DataEncryptionKeyProperties>(cosmosResponseMessage);
 
                 return new DataEncryptionKeyResponse(
                     cosmosResponseMessage.StatusCode,
