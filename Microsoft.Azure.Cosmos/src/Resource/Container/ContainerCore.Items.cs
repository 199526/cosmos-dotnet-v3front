﻿//------------------------------------------------------------
// Copyright (c) Microsoft Corporation.  All rights reserved.
//------------------------------------------------------------

namespace Microsoft.Azure.Cosmos
{
    using System;
    using System.Collections.Generic;
    using System.Globalization;
    using System.IO;
    using System.Linq;
    using System.Text;
    using System.Threading;
    using System.Threading.Tasks;
    using Microsoft.Azure.Cosmos.ChangeFeed;
    using Microsoft.Azure.Cosmos.ChangeFeed.FeedProcessing;
    using Microsoft.Azure.Cosmos.CosmosElements;
    using Microsoft.Azure.Cosmos.Json;
    using Microsoft.Azure.Cosmos.Linq;
    using Microsoft.Azure.Cosmos.Query;
    using Microsoft.Azure.Cosmos.Query.Core;
    using Microsoft.Azure.Cosmos.Query.Core.QueryClient;
    using Microsoft.Azure.Cosmos.Query.Core.QueryPlan;
    using Microsoft.Azure.Documents;

    /// <summary>
    /// Used to perform operations on items. There are two different types of operations.
    /// 1. The object operations where it serializes and deserializes the item on request/response
    /// 2. The stream response which takes a Stream containing a JSON serialized object and returns a response containing a Stream
    /// </summary>
    internal partial class ContainerCore : Container
    {
        /// <summary>
        /// Cache the full URI segment without the last resource id.
        /// This allows only a single con-cat operation instead of building the full URI string each time.
        /// </summary>
        private string cachedUriSegmentWithoutId { get; }

        private readonly CosmosQueryClient queryClient;

        public override async Task<ResponseMessage> CreateItemStreamAsync(
                    Stream streamPayload,
                    PartitionKey partitionKey,
                    ItemRequestOptions requestOptions = null,
                    CancellationToken cancellationToken = default(CancellationToken))
        {
            CosmosDiagnosticsContext diagnosticsContext = CosmosDiagnosticsContext.Create(requestOptions);
            using (diagnosticsContext.GetOverallScope())
            {
                return await this.ProcessItemStreamAsync(
                    partitionKey: partitionKey,
                    itemId: null,
                    streamPayload: streamPayload,
                    operationType: OperationType.Create,
                    requestOptions: requestOptions,
                    diagnosticsContext: diagnosticsContext,
                    cancellationToken: cancellationToken);
            }
        }

        public override async Task<ItemResponse<T>> CreateItemAsync<T>(
            T item,
            PartitionKey? partitionKey = null,
            ItemRequestOptions requestOptions = null,
            CancellationToken cancellationToken = default(CancellationToken))
        {
            if (item == null)
            {
                throw new ArgumentNullException(nameof(item));
            }

            CosmosDiagnosticsContext diagnosticsContext = CosmosDiagnosticsContext.Create(requestOptions);
            using (diagnosticsContext.GetOverallScope())
            {
                Task<ResponseMessage> response = this.ExtractPartitionKeyAndProcessItemStreamAsync(
                    partitionKey: partitionKey,
                    itemId: null,
                    item: item,
                    operationType: OperationType.Create,
                    requestOptions: requestOptions,
                    diagnosticsContext: diagnosticsContext,
                    cancellationToken: cancellationToken);

                return await this.ClientContext.ResponseFactory.CreateItemResponseAsync<T>(response);
            }
        }

        public override async Task<ResponseMessage> ReadItemStreamAsync(
                    string id,
                    PartitionKey partitionKey,
                    ItemRequestOptions requestOptions = null,
                    CancellationToken cancellationToken = default(CancellationToken))
        {
            CosmosDiagnosticsContext diagnosticsContext = CosmosDiagnosticsContext.Create(requestOptions);
            using (diagnosticsContext.GetOverallScope())
            {
                return await this.ProcessItemStreamAsync(
                    partitionKey: partitionKey,
                    itemId: id,
                    streamPayload: null,
                    operationType: OperationType.Read,
                    requestOptions: requestOptions,
                    diagnosticsContext: diagnosticsContext,
                    cancellationToken: cancellationToken);
            }
        }

        public override async Task<ItemResponse<T>> ReadItemAsync<T>(
            string id,
            PartitionKey partitionKey,
            ItemRequestOptions requestOptions = null,
            CancellationToken cancellationToken = default(CancellationToken))
        {
            CosmosDiagnosticsContext diagnosticsContext = CosmosDiagnosticsContext.Create(requestOptions);
            using (diagnosticsContext.GetOverallScope())
            {
                Task<ResponseMessage> response = this.ProcessItemStreamAsync(
                    partitionKey: partitionKey,
                    itemId: id,
                    streamPayload: null,
                    operationType: OperationType.Read,
                    requestOptions: requestOptions,
                    diagnosticsContext: diagnosticsContext,
                    cancellationToken: cancellationToken);

                return await this.ClientContext.ResponseFactory.CreateItemResponseAsync<T>(response);
            }
        }

        public override async Task<ResponseMessage> UpsertItemStreamAsync(
                    Stream streamPayload,
                    PartitionKey partitionKey,
                    ItemRequestOptions requestOptions = null,
                    CancellationToken cancellationToken = default(CancellationToken))
        {
            CosmosDiagnosticsContext diagnosticsContext = CosmosDiagnosticsContext.Create(requestOptions);
            using (diagnosticsContext.GetOverallScope())
            {
                return await this.ProcessItemStreamAsync(
                    partitionKey: partitionKey,
                    itemId: null,
                    streamPayload: streamPayload,
                    operationType: OperationType.Upsert,
                    requestOptions: requestOptions,
                    diagnosticsContext: diagnosticsContext,
                    cancellationToken: cancellationToken);
            }
        }

        public override async Task<ItemResponse<T>> UpsertItemAsync<T>(
            T item,
            PartitionKey? partitionKey = null,
            ItemRequestOptions requestOptions = null,
            CancellationToken cancellationToken = default(CancellationToken))
        {
            if (item == null)
            {
                throw new ArgumentNullException(nameof(item));
            }

            CosmosDiagnosticsContext diagnosticsContext = CosmosDiagnosticsContext.Create(requestOptions);
            using (diagnosticsContext.GetOverallScope())
            {
                Task<ResponseMessage> response = this.ExtractPartitionKeyAndProcessItemStreamAsync(
                    partitionKey: partitionKey,
                    itemId: null,
                    item: item,
                    operationType: OperationType.Upsert,
                    requestOptions: requestOptions,
                    diagnosticsContext: diagnosticsContext,
                    cancellationToken: cancellationToken);

                return await this.ClientContext.ResponseFactory.CreateItemResponseAsync<T>(response);
            }
        }

        public override async Task<ResponseMessage> ReplaceItemStreamAsync(
                    Stream streamPayload,
                    string id,
                    PartitionKey partitionKey,
                    ItemRequestOptions requestOptions = null,
                    CancellationToken cancellationToken = default(CancellationToken))
        {
            CosmosDiagnosticsContext diagnosticsContext = CosmosDiagnosticsContext.Create(requestOptions);
            using (diagnosticsContext.GetOverallScope())
            {
                return await this.ProcessItemStreamAsync(
                    partitionKey: partitionKey,
                    itemId: id,
                    streamPayload: streamPayload,
                    operationType: OperationType.Replace,
                    requestOptions: requestOptions,
                    diagnosticsContext: diagnosticsContext,
                    cancellationToken: cancellationToken);
            }
        }

        public override async Task<ItemResponse<T>> ReplaceItemAsync<T>(
            T item,
            string id,
            PartitionKey? partitionKey = null,
            ItemRequestOptions requestOptions = null,
            CancellationToken cancellationToken = default(CancellationToken))
        {
            if (id == null)
            {
                throw new ArgumentNullException(nameof(id));
            }

            if (item == null)
            {
                throw new ArgumentNullException(nameof(item));
            }

            CosmosDiagnosticsContext diagnosticsContext = CosmosDiagnosticsContext.Create(requestOptions);
            using (diagnosticsContext.GetOverallScope())
            {
                Task<ResponseMessage> response = this.ExtractPartitionKeyAndProcessItemStreamAsync(
                   partitionKey: partitionKey,
                   itemId: id,
                   item: item,
                   operationType: OperationType.Replace,
                   requestOptions: requestOptions,
                   diagnosticsContext: diagnosticsContext,
                   cancellationToken: cancellationToken);

                return await this.ClientContext.ResponseFactory.CreateItemResponseAsync<T>(response);
            }
        }

        public override async Task<ResponseMessage> DeleteItemStreamAsync(
                    string id,
                    PartitionKey partitionKey,
                    ItemRequestOptions requestOptions = null,
                    CancellationToken cancellationToken = default(CancellationToken))
        {
            CosmosDiagnosticsContext diagnosticsContext = CosmosDiagnosticsContext.Create(requestOptions);
            using (diagnosticsContext.GetOverallScope())
            {
                return await this.ProcessItemStreamAsync(
                    partitionKey: partitionKey,
                    itemId: id,
                    streamPayload: null,
                    operationType: OperationType.Delete,
                    requestOptions: requestOptions,
                    diagnosticsContext: diagnosticsContext,
                    cancellationToken: cancellationToken);
            }
        }

        public override async Task<ItemResponse<T>> DeleteItemAsync<T>(
            string id,
            PartitionKey partitionKey,
            ItemRequestOptions requestOptions = null,
            CancellationToken cancellationToken = default(CancellationToken))
        {
            CosmosDiagnosticsContext diagnosticsContext = CosmosDiagnosticsContext.Create(requestOptions);
            using (diagnosticsContext.GetOverallScope())
            {
                Task<ResponseMessage> response = this.ProcessItemStreamAsync(
                    partitionKey: partitionKey,
                    itemId: id,
                    streamPayload: null,
                    operationType: OperationType.Delete,
                    requestOptions: requestOptions,
                    diagnosticsContext: diagnosticsContext,
                    cancellationToken: cancellationToken);

                return await this.ClientContext.ResponseFactory.CreateItemResponseAsync<T>(response);
            }
        }

        public override FeedIterator GetItemQueryStreamIterator(
           string queryText = null,
           string continuationToken = null,
           QueryRequestOptions requestOptions = null)
        {
            QueryDefinition queryDefinition = null;
            if (queryText != null)
            {
                queryDefinition = new QueryDefinition(queryText);
            }

            return this.GetItemQueryStreamIterator(
                queryDefinition,
                continuationToken,
                requestOptions);
        }

        public override FeedIterator GetItemQueryStreamIterator(
            QueryDefinition queryDefinition,
            string continuationToken = null,
            QueryRequestOptions requestOptions = null)
        {
            return this.GetItemQueryStreamIteratorInternal(
                sqlQuerySpec: queryDefinition?.ToSqlQuerySpec(),
                isContinuationExcpected: true,
                continuationToken: continuationToken,
                feedToken: null,
                requestOptions: requestOptions);
        }

        /// <summary>
        /// Used in the compute gateway to support legacy gateway interface.
        /// </summary>
        internal async Task<((Exception, PartitionedQueryExecutionInfo), (bool, QueryIterator))> TryExecuteQueryAsync(
            QueryFeatures supportedQueryFeatures,
            QueryDefinition queryDefinition,
            string continuationToken,
            QueryRequestOptions requestOptions,
            CancellationToken cancellationToken = default(CancellationToken))
        {
            if (queryDefinition == null)
            {
                throw new ArgumentNullException(nameof(queryDefinition));
            }

            if (requestOptions == null)
            {
                throw new ArgumentNullException(nameof(requestOptions));
            }

            cancellationToken.ThrowIfCancellationRequested();

            Documents.PartitionKeyDefinition partitionKeyDefinition;
            if (requestOptions.Properties != null
                && requestOptions.Properties.TryGetValue("x-ms-query-partitionkey-definition", out object partitionKeyDefinitionObject))
            {
                if (partitionKeyDefinitionObject is Documents.PartitionKeyDefinition definition)
                {
                    partitionKeyDefinition = definition;
                }
                else
                {
                    throw new ArgumentException(
                        "partitionkeydefinition has invalid type",
                        nameof(partitionKeyDefinitionObject));
                }
            }
            else
            {
                ContainerQueryProperties containerQueryProperties = await this.queryClient.GetCachedContainerQueryPropertiesAsync(
                    this.LinkUri,
                    requestOptions.PartitionKey,
                    cancellationToken);
                partitionKeyDefinition = containerQueryProperties.PartitionKeyDefinition;
            }

            QueryPlanHandler queryPlanHandler = new QueryPlanHandler(this.queryClient);

            ((Exception exception, PartitionedQueryExecutionInfo partitionedQueryExecutionInfo), bool supported) = await queryPlanHandler.TryGetQueryInfoAndIfSupportedAsync(
                supportedQueryFeatures,
                queryDefinition.ToSqlQuerySpec(),
                partitionKeyDefinition,
                requestOptions.PartitionKey.HasValue,
                cancellationToken);

            if (exception != null)
            {
                return ((exception, null), (false, null));
            }

            QueryIterator queryIterator;
            if (supported)
            {
                queryIterator = QueryIterator.Create(
                    client: this.queryClient,
                    sqlQuerySpec: queryDefinition.ToSqlQuerySpec(),
                    continuationToken: continuationToken,
                    queryRequestOptions: requestOptions,
                    resourceLink: this.LinkUri,
                    isContinuationExpected: false,
                    allowNonValueAggregateQuery: true,
                    partitionedQueryExecutionInfo: partitionedQueryExecutionInfo);
            }
            else
            {
                queryIterator = null;
            }

            return ((null, partitionedQueryExecutionInfo), (supported, queryIterator));
        }

        public override FeedIterator<T> GetItemQueryIterator<T>(
           string queryText = null,
           string continuationToken = null,
           QueryRequestOptions requestOptions = null)
        {
            QueryDefinition queryDefinition = null;
            if (queryText != null)
            {
                queryDefinition = new QueryDefinition(queryText);
            }

            return this.GetItemQueryIterator<T>(
                queryDefinition,
                continuationToken,
                requestOptions);
        }

        public override FeedIterator<T> GetItemQueryIterator<T>(
            QueryDefinition queryDefinition,
            string continuationToken = null,
            QueryRequestOptions requestOptions = null)
        {
            requestOptions = requestOptions ?? new QueryRequestOptions();

            if (requestOptions.IsEffectivePartitionKeyRouting)
            {
                requestOptions.PartitionKey = null;
            }

            if (!(this.GetItemQueryStreamIterator(
                queryDefinition,
                continuationToken,
                requestOptions) is FeedIteratorInternal feedIterator))
            {
                throw new InvalidOperationException($"Expected a FeedIteratorInternal.");
            }

            return new FeedIteratorCore<T>(
                feedIterator: feedIterator,
                responseCreator: this.ClientContext.ResponseFactory.CreateQueryFeedUserTypeResponse<T>);
        }

        public override IOrderedQueryable<T> GetItemLinqQueryable<T>(
            bool allowSynchronousQueryExecution = false,
            string continuationToken = null,
            QueryRequestOptions requestOptions = null)
        {
            requestOptions = requestOptions != null ? requestOptions : new QueryRequestOptions();

            return new CosmosLinqQuery<T>(
                this,
                this.ClientContext.ResponseFactory,
                (CosmosQueryClientCore)this.queryClient,
                continuationToken,
                requestOptions,
                allowSynchronousQueryExecution,
                this.ClientContext.ClientOptions.SerializerOptions);
        }

#if PREVIEW
        public override
#else
        internal
#endif
        FeedIterator<T> GetItemQueryIterator<T>(
            FeedToken feedToken,
            QueryDefinition queryDefinition,
            QueryRequestOptions requestOptions = null)
        {
            requestOptions = requestOptions ?? new QueryRequestOptions();

            if (!(this.GetItemQueryStreamIterator(
                feedToken,
                queryDefinition,
                requestOptions) is FeedIteratorInternal feedIterator))
            {
                throw new InvalidOperationException($"Expected a FeedIteratorInternal.");
            }

            return new FeedIteratorCore<T>(
                feedIterator: feedIterator,
                responseCreator: this.ClientContext.ResponseFactory.CreateQueryFeedUserTypeResponse<T>);
        }

#if PREVIEW
        public override
#else
        internal
#endif
        FeedIterator GetItemQueryStreamIterator(
            FeedToken feedToken,
            QueryDefinition queryDefinition,            
            QueryRequestOptions requestOptions = null)
        {
            if (feedToken is FeedTokenInternal feedTokenInternal)
            {
                return this.GetItemQueryStreamIteratorInternal(
                sqlQuerySpec: queryDefinition?.ToSqlQuerySpec(),
                isContinuationExcpected: true,
                continuationToken: null,
                feedToken: feedTokenInternal,
                requestOptions: requestOptions);
            }

            throw new ArgumentException(nameof(feedToken), ClientResources.FeedToken_InvalidImplementation);
        }

#if PREVIEW
        public override
#else
        internal
#endif
        FeedIterator<T> GetItemQueryIterator<T>(
            FeedToken feedToken,
            string queryText = null,
            QueryRequestOptions requestOptions = null)
        {
            QueryDefinition queryDefinition = null;
            if (queryText != null)
            {
                queryDefinition = new QueryDefinition(queryText);
            }

            return this.GetItemQueryIterator<T>(
                feedToken,
                queryDefinition,
                requestOptions);
        }

#if PREVIEW
        public override
#else
        internal
#endif
        FeedIterator GetItemQueryStreamIterator(
            FeedToken feedToken,
            string queryText = null,
            QueryRequestOptions requestOptions = null)
        {
            QueryDefinition queryDefinition = null;
            if (queryText != null)
            {
                queryDefinition = new QueryDefinition(queryText);
            }

            return this.GetItemQueryStreamIterator(
                feedToken,
                queryDefinition,
                requestOptions);
        }

        public override ChangeFeedProcessorBuilder GetChangeFeedProcessorBuilder<T>(
            string processorName,
            ChangesHandler<T> onChangesDelegate)
        {
            if (processorName == null)
            {
                throw new ArgumentNullException(nameof(processorName));
            }

            if (onChangesDelegate == null)
            {
                throw new ArgumentNullException(nameof(onChangesDelegate));
            }

            ChangeFeedObserverFactoryCore<T> observerFactory = new ChangeFeedObserverFactoryCore<T>(onChangesDelegate);
            ChangeFeedProcessorCore<T> changeFeedProcessor = new ChangeFeedProcessorCore<T>(observerFactory);
            return new ChangeFeedProcessorBuilder(
                processorName: processorName,
                container: this,
                changeFeedProcessor: changeFeedProcessor,
                applyBuilderConfiguration: changeFeedProcessor.ApplyBuildConfiguration);
        }

        public override ChangeFeedProcessorBuilder GetChangeFeedEstimatorBuilder(
            string processorName,
            ChangesEstimationHandler estimationDelegate,
            TimeSpan? estimationPeriod = null)
        {
            if (processorName == null)
            {
                throw new ArgumentNullException(nameof(processorName));
            }

            if (estimationDelegate == null)
            {
                throw new ArgumentNullException(nameof(estimationDelegate));
            }

            ChangeFeedEstimatorCore changeFeedEstimatorCore = new ChangeFeedEstimatorCore(estimationDelegate, estimationPeriod);
            return new ChangeFeedProcessorBuilder(
                processorName: processorName,
                container: this,
                changeFeedProcessor: changeFeedEstimatorCore,
                applyBuilderConfiguration: changeFeedEstimatorCore.ApplyBuildConfiguration);
        }

        public override TransactionalBatch CreateTransactionalBatch(PartitionKey partitionKey)
        {
            return new BatchCore(this, partitionKey);
        }

        internal async Task<IEnumerable<string>> GetChangeFeedTokensAsync(CancellationToken cancellationToken = default(CancellationToken))
        {
            Routing.PartitionKeyRangeCache pkRangeCache = await this.ClientContext.DocumentClient.GetPartitionKeyRangeCacheAsync();
            string containerRid = await this.GetRIDAsync(cancellationToken);
            IReadOnlyList<Documents.PartitionKeyRange> allRanges = await pkRangeCache.TryGetOverlappingRangesAsync(
                        containerRid,
                        new Documents.Routing.Range<string>(
                            Documents.Routing.PartitionKeyInternal.MinimumInclusiveEffectivePartitionKey,
                            Documents.Routing.PartitionKeyInternal.MaximumExclusiveEffectivePartitionKey,
                            isMinInclusive: true,
                            isMaxInclusive: false),
                        true);

            return allRanges.Select(e => StandByFeedContinuationToken.CreateForRange(containerRid, e.MinInclusive, e.MaxExclusive));
        }

        internal FeedIterator GetStandByFeedIterator(
            string continuationToken = null,
            int? maxItemCount = null,
            ChangeFeedRequestOptions requestOptions = null,
            CancellationToken cancellationToken = default(CancellationToken))
        {
            ChangeFeedRequestOptions cosmosQueryRequestOptions = requestOptions as ChangeFeedRequestOptions ?? new ChangeFeedRequestOptions();

            return new StandByFeedIteratorCore(
                clientContext: this.ClientContext,
                continuationToken: continuationToken,
                maxItemCount: maxItemCount,
                container: this,
                options: cosmosQueryRequestOptions);
        }

        /// <summary>
        /// Helper method to create a stream feed iterator.
        /// It decides if it is a query or read feed and create
        /// the correct instance.
        /// </summary>
        internal FeedIteratorInternal GetItemQueryStreamIteratorInternal(
            SqlQuerySpec sqlQuerySpec,
            bool isContinuationExcpected,
            string continuationToken,
            FeedTokenInternal feedToken,
            QueryRequestOptions requestOptions)
        {
            requestOptions = requestOptions ?? new QueryRequestOptions();

            if (requestOptions.IsEffectivePartitionKeyRouting)
            {
                if (feedToken != null)
                {
                    throw new ArgumentException(nameof(feedToken), ClientResources.FeedToken_EffectivePartitionKeyRouting);
                }

                requestOptions.PartitionKey = null;
            }

            if (sqlQuerySpec == null)
            {
                return FeedIteratorCore.CreateForPartitionedResource(
                    this,
                    this.LinkUri,
                    resourceType: ResourceType.Document,
                    queryDefinition: null,
                    continuationToken: continuationToken,
                    feedTokenInternal: feedToken,
                    options: requestOptions);
            }

            return QueryIterator.Create(
                client: this.queryClient,
                sqlQuerySpec: sqlQuerySpec,
                continuationToken: continuationToken,
                queryRequestOptions: requestOptions,
                resourceLink: this.LinkUri,
                isContinuationExpected: isContinuationExcpected,
                allowNonValueAggregateQuery: true,
                partitionedQueryExecutionInfo: null);
        }

        // Extracted partition key might be invalid as CollectionCache might be stale.
        // Stale collection cache is refreshed through PartitionKeyMismatchRetryPolicy
        // and partition-key is extracted again. 
        internal async Task<ResponseMessage> ExtractPartitionKeyAndProcessItemStreamAsync<T>(
            PartitionKey? partitionKey,
            string itemId,
            T item,
            OperationType operationType,
            ItemRequestOptions requestOptions,
            CosmosDiagnosticsContext diagnosticsContext,
            CancellationToken cancellationToken)
        {
            if (diagnosticsContext == null)
            {
                throw new ArgumentNullException(nameof(diagnosticsContext));
            }

            Stream itemStream;
            using (diagnosticsContext.CreateScope("ItemSerialize"))
            {
                itemStream = this.ClientContext.SerializerCore.ToStream<T>(item);
            }

            // User specified PK value, no need to extract it
            if (partitionKey.HasValue)
            {
                return await this.ProcessItemStreamAsync(
                        partitionKey,
                        itemId,
                        itemStream,
                        operationType,
                        requestOptions,
                        diagnosticsContext: diagnosticsContext,
                        cancellationToken: cancellationToken);
            }

            PartitionKeyMismatchRetryPolicy requestRetryPolicy = null;
            while (true)
            {
                using (diagnosticsContext.CreateScope("ExtractPkValue"))
                {
                    partitionKey = await this.GetPartitionKeyValueFromStreamAsync(itemStream, cancellationToken);
                }

                ResponseMessage responseMessage = await this.ProcessItemStreamAsync(
                    partitionKey,
                    itemId,
                    itemStream,
                    operationType,
                    requestOptions,
                    diagnosticsContext: diagnosticsContext,
                    cancellationToken: cancellationToken);

                if (responseMessage.IsSuccessStatusCode)
                {
                    return responseMessage;
                }

                if (requestRetryPolicy == null)
                {
                    requestRetryPolicy = new PartitionKeyMismatchRetryPolicy(await this.ClientContext.DocumentClient.GetCollectionCacheAsync(), null);
                }

                ShouldRetryResult retryResult = await requestRetryPolicy.ShouldRetryAsync(responseMessage, cancellationToken);
                if (!retryResult.ShouldRetry)
                {
                    return responseMessage;
                }
            }
        }

        internal async Task<ResponseMessage> ProcessItemStreamAsync(
            PartitionKey? partitionKey,
            string itemId,
            Stream streamPayload,
            OperationType operationType,
            ItemRequestOptions requestOptions,
            CosmosDiagnosticsContext diagnosticsContext,
            CancellationToken cancellationToken)
        {
            if (diagnosticsContext == null)
            {
                throw new ArgumentNullException(nameof(diagnosticsContext));
            }

            if (requestOptions != null && requestOptions.IsEffectivePartitionKeyRouting)
            {
                partitionKey = null;
            }

            ContainerCore.ValidatePartitionKey(partitionKey, requestOptions);
            Uri resourceUri = this.GetResourceUri(requestOptions, operationType, itemId);

            if (requestOptions?.EncryptionOptions != null)
            {
                streamPayload = await this.ClientContext.EncryptItemAsync(
                    streamPayload,
                    requestOptions.EncryptionOptions,
                    (DatabaseCore)this.Database,
                    diagnosticsContext,
                    cancellationToken);
            }

<<<<<<< HEAD
            using (diagnosticsContext.CreateOverallScope("ProcessItemStream"))
            {
                if (requestOptions != null && requestOptions.EncryptionOptions != null)
                {
                    if (streamPayload == null)
                    {
                        throw new ArgumentException(ClientResources.InvalidRequestWithEncryptionOptions);
                    }

                    using (diagnosticsContext.CreateScope("Encrypt"))
                    {
                        List<string> encryptedPaths = new List<string>();
                        streamPayload = await this.ClientContext.EncryptionProcessor.EncryptAsync(
                            streamPayload,
                            requestOptions.EncryptionOptions,
                            (DatabaseCore)this.Database,
                            this.ClientContext.ClientOptions.EncryptionKeyWrapProvider,
                            diagnosticsContext,
                            cancellationToken,
                            encryptedPaths);

                        if (encryptedPaths.Any())
                        {
                            requestOptions.IsItemEncrypted = true;
                        }
                    }
                }

                ResponseMessage responseMessage = await this.ClientContext.ProcessResourceOperationStreamAsync(
                    resourceUri: resourceUri,
                    resourceType: ResourceType.Document,
                    operationType: operationType,
                    requestOptions: requestOptions,
                    cosmosContainerCore: this,
                    partitionKey: partitionKey,
                    itemId: itemId,
                    streamPayload: streamPayload,
                    requestEnricher: null,
                    diagnosticsScope: diagnosticsContext,
                    cancellationToken: cancellationToken);

                if (responseMessage.Content != null && this.ClientContext.ClientOptions.EncryptionKeyWrapProvider != null)
                {
                    using (diagnosticsContext.CreateScope("Decrypt"))
                    {
                        List<string> decryptedPaths = new List<string>();
                        responseMessage.Content = await this.ClientContext.EncryptionProcessor.DecryptAsync(
                            responseMessage.Content,
                            (DatabaseCore)this.Database,
                            this.ClientContext.ClientOptions.EncryptionKeyWrapProvider,
                            diagnosticsContext,
                            cancellationToken,
                            decryptedPaths);

                        if (decryptedPaths.Any())
                        {
                            responseMessage.Headers.Add(EncryptionProcessor.ClientDecryptedHeader, bool.TrueString);
                        }
                    }
                }
=======
            ResponseMessage responseMessage = await this.ClientContext.ProcessResourceOperationStreamAsync(
                resourceUri: resourceUri,
                resourceType: ResourceType.Document,
                operationType: operationType,
                requestOptions: requestOptions,
                cosmosContainerCore: this,
                partitionKey: partitionKey,
                itemId: itemId,
                streamPayload: streamPayload,
                requestEnricher: null,
                diagnosticsContext: diagnosticsContext,
                cancellationToken: cancellationToken);
>>>>>>> 6dbd26f0

            if (responseMessage.Content != null && this.ClientContext.ClientOptions.EncryptionKeyWrapProvider != null)
            {
                responseMessage.Content = await this.ClientContext.DecryptItemAsync(
                    responseMessage.Content,
                    (DatabaseCore)this.Database,
                    diagnosticsContext,
                    cancellationToken);
            }

            return responseMessage;
        }

        internal async Task<PartitionKey> GetPartitionKeyValueFromStreamAsync(
            Stream stream,
            CancellationToken cancellation = default(CancellationToken))
        {
            if (!stream.CanSeek)
            {
                throw new ArgumentException("Stream needs to be seekable", nameof(stream));
            }

            try
            {
                stream.Position = 0;

                MemoryStream memoryStream = stream as MemoryStream;
                if (memoryStream == null)
                {
                    memoryStream = new MemoryStream();
                    stream.CopyTo(memoryStream);
                }

                // TODO: Avoid copy 
                IJsonNavigator jsonNavigator = JsonNavigator.Create(memoryStream.ToArray());
                IJsonNavigatorNode jsonNavigatorNode = jsonNavigator.GetRootNode();
                CosmosObject pathTraversal = CosmosObject.Create(jsonNavigator, jsonNavigatorNode);

                string[] tokens = await this.GetPartitionKeyPathTokensAsync(cancellation);
                for (int i = 0; i < tokens.Length - 1; i++)
                {
                    if (!pathTraversal.TryGetValue(tokens[i], out pathTraversal))
                    {
                        return PartitionKey.None;
                    }
                }

                if (!pathTraversal.TryGetValue(tokens[tokens.Length - 1], out CosmosElement partitionKeyValue))
                {
                    return PartitionKey.None;
                }

                return this.CosmosElementToPartitionKeyObject(partitionKeyValue);
            }
            finally
            {
                // MemoryStream casting leverage might change position 
                stream.Position = 0;
            }
        }

        private PartitionKey CosmosElementToPartitionKeyObject(CosmosElement cosmosElement)
        {
            // TODO: Leverage original serialization and avoid re-serialization (bug)
            switch (cosmosElement.Type)
            {
                case CosmosElementType.String:
                    CosmosString cosmosString = cosmosElement as CosmosString;
                    return new PartitionKey(cosmosString.Value);

                case CosmosElementType.Number:
                    CosmosNumber cosmosNumber = cosmosElement as CosmosNumber;
                    double value = Number64.ToDouble(cosmosNumber.Value);
                    return new PartitionKey(value);

                case CosmosElementType.Boolean:
                    CosmosBoolean cosmosBool = cosmosElement as CosmosBoolean;
                    return new PartitionKey(cosmosBool.Value);

                case CosmosElementType.Null:
                    return PartitionKey.Null;

                default:
                    throw new ArgumentException(
                        string.Format(CultureInfo.InvariantCulture, RMResources.UnsupportedPartitionKeyComponentValue, cosmosElement));
            }
        }

        internal Uri GetResourceUri(RequestOptions requestOptions, OperationType operationType, string itemId)
        {
            if (requestOptions != null && requestOptions.TryGetResourceUri(out Uri resourceUri))
            {
                return resourceUri;
            }

            switch (operationType)
            {
                case OperationType.Create:
                case OperationType.Upsert:
                    return this.LinkUri;

                default:
                    return this.ContcatCachedUriWithId(itemId);
            }
        }

        /// <summary>
        /// Throw an exception if the partition key is null or empty string
        /// </summary>
        internal static void ValidatePartitionKey(object partitionKey, RequestOptions requestOptions)
        {
            if (partitionKey != null)
            {
                return;
            }

            if (requestOptions != null && requestOptions.IsEffectivePartitionKeyRouting)
            {
                return;
            }

            throw new ArgumentNullException(nameof(partitionKey));
        }

        /// <summary>
        /// Gets the full resource segment URI without the last id.
        /// </summary>
        /// <returns>Example: /dbs/*/colls/*/{this.pathSegment}/ </returns>
        private string GetResourceSegmentUriWithoutId()
        {
            // StringBuilder is roughly 2x faster than string.Format
            StringBuilder stringBuilder = new StringBuilder(this.LinkUri.OriginalString.Length +
                                                            Paths.DocumentsPathSegment.Length + 2);
            stringBuilder.Append(this.LinkUri.OriginalString);
            stringBuilder.Append("/");
            stringBuilder.Append(Paths.DocumentsPathSegment);
            stringBuilder.Append("/");
            return stringBuilder.ToString();
        }

        /// <summary>
        /// Gets the full resource URI using the cached resource URI segment 
        /// </summary>
        /// <param name="resourceId">The resource id</param>
        /// <returns>
        /// A document link in the format of {CachedUriSegmentWithoutId}/{0}/ with {0} being a Uri escaped version of the <paramref name="resourceId"/>
        /// </returns>
        /// <remarks>Would be used when creating an <see cref="Attachment"/>, or when replacing or deleting a item in Azure Cosmos DB.</remarks>
        /// <seealso cref="Uri.EscapeUriString"/>
        private Uri ContcatCachedUriWithId(string resourceId)
        {
            return new Uri(this.cachedUriSegmentWithoutId + Uri.EscapeUriString(resourceId), UriKind.Relative);
        }
    }
}<|MERGE_RESOLUTION|>--- conflicted
+++ resolved
@@ -765,68 +765,6 @@
                     cancellationToken);
             }
 
-<<<<<<< HEAD
-            using (diagnosticsContext.CreateOverallScope("ProcessItemStream"))
-            {
-                if (requestOptions != null && requestOptions.EncryptionOptions != null)
-                {
-                    if (streamPayload == null)
-                    {
-                        throw new ArgumentException(ClientResources.InvalidRequestWithEncryptionOptions);
-                    }
-
-                    using (diagnosticsContext.CreateScope("Encrypt"))
-                    {
-                        List<string> encryptedPaths = new List<string>();
-                        streamPayload = await this.ClientContext.EncryptionProcessor.EncryptAsync(
-                            streamPayload,
-                            requestOptions.EncryptionOptions,
-                            (DatabaseCore)this.Database,
-                            this.ClientContext.ClientOptions.EncryptionKeyWrapProvider,
-                            diagnosticsContext,
-                            cancellationToken,
-                            encryptedPaths);
-
-                        if (encryptedPaths.Any())
-                        {
-                            requestOptions.IsItemEncrypted = true;
-                        }
-                    }
-                }
-
-                ResponseMessage responseMessage = await this.ClientContext.ProcessResourceOperationStreamAsync(
-                    resourceUri: resourceUri,
-                    resourceType: ResourceType.Document,
-                    operationType: operationType,
-                    requestOptions: requestOptions,
-                    cosmosContainerCore: this,
-                    partitionKey: partitionKey,
-                    itemId: itemId,
-                    streamPayload: streamPayload,
-                    requestEnricher: null,
-                    diagnosticsScope: diagnosticsContext,
-                    cancellationToken: cancellationToken);
-
-                if (responseMessage.Content != null && this.ClientContext.ClientOptions.EncryptionKeyWrapProvider != null)
-                {
-                    using (diagnosticsContext.CreateScope("Decrypt"))
-                    {
-                        List<string> decryptedPaths = new List<string>();
-                        responseMessage.Content = await this.ClientContext.EncryptionProcessor.DecryptAsync(
-                            responseMessage.Content,
-                            (DatabaseCore)this.Database,
-                            this.ClientContext.ClientOptions.EncryptionKeyWrapProvider,
-                            diagnosticsContext,
-                            cancellationToken,
-                            decryptedPaths);
-
-                        if (decryptedPaths.Any())
-                        {
-                            responseMessage.Headers.Add(EncryptionProcessor.ClientDecryptedHeader, bool.TrueString);
-                        }
-                    }
-                }
-=======
             ResponseMessage responseMessage = await this.ClientContext.ProcessResourceOperationStreamAsync(
                 resourceUri: resourceUri,
                 resourceType: ResourceType.Document,
@@ -839,7 +777,6 @@
                 requestEnricher: null,
                 diagnosticsContext: diagnosticsContext,
                 cancellationToken: cancellationToken);
->>>>>>> 6dbd26f0
 
             if (responseMessage.Content != null && this.ClientContext.ClientOptions.EncryptionKeyWrapProvider != null)
             {
