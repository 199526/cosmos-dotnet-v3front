﻿//------------------------------------------------------------------------------
// <auto-generated>
//     This code was generated by a tool.
//     Runtime Version:4.0.30319.42000
//
//     Changes to this file may cause incorrect behavior and will be lost if
//     the code is regenerated.
// </auto-generated>
//------------------------------------------------------------------------------

namespace Microsoft.Azure.Cosmos {
    using System;
    
    
    /// <summary>
    ///   A strongly-typed resource class, for looking up localized strings, etc.
    /// </summary>
    // This class was auto-generated by the StronglyTypedResourceBuilder
    // class via a tool like ResGen or Visual Studio.
    // To add or remove a member, edit your .ResX file then rerun ResGen
    // with the /str option, or rebuild your VS project.
    [global::System.CodeDom.Compiler.GeneratedCodeAttribute("System.Resources.Tools.StronglyTypedResourceBuilder", "16.0.0.0")]
    [global::System.Diagnostics.DebuggerNonUserCodeAttribute()]
    [global::System.Runtime.CompilerServices.CompilerGeneratedAttribute()]
    internal class ClientResources {
        
        private static global::System.Resources.ResourceManager resourceMan;
        
        private static global::System.Globalization.CultureInfo resourceCulture;
        
        [global::System.Diagnostics.CodeAnalysis.SuppressMessageAttribute("Microsoft.Performance", "CA1811:AvoidUncalledPrivateCode")]
        internal ClientResources() {
        }
        
        /// <summary>
        ///   Returns the cached ResourceManager instance used by this class.
        /// </summary>
        [global::System.ComponentModel.EditorBrowsableAttribute(global::System.ComponentModel.EditorBrowsableState.Advanced)]
        internal static global::System.Resources.ResourceManager ResourceManager {
            get {
                if (object.ReferenceEquals(resourceMan, null)) {
                    global::System.Resources.ResourceManager temp = new global::System.Resources.ResourceManager("Microsoft.Azure.Cosmos.ClientResources", typeof(ClientResources).Assembly);
                    resourceMan = temp;
                }
                return resourceMan;
            }
        }
        
        /// <summary>
        ///   Overrides the current thread's CurrentUICulture property for all
        ///   resource lookups using this strongly typed resource class.
        /// </summary>
        [global::System.ComponentModel.EditorBrowsableAttribute(global::System.ComponentModel.EditorBrowsableState.Advanced)]
        internal static global::System.Globalization.CultureInfo Culture {
            get {
                return resourceCulture;
            }
            set {
                resourceCulture = value;
            }
        }
        
        /// <summary>
        ///   Looks up a localized string similar to Sorry, we are currently experiencing high demand in this region, and cannot fulfill your request at this time. We work continuously to bring more and more capacity online, and encourage you to try again shortly. Please do not hesitate to contact us via Azure support at any time or for any reason using this link http://aka.ms/azuresupport..
        /// </summary>
        internal static string AllServicePoolsEmpty {
            get {
                return ResourceManager.GetString("AllServicePoolsEmpty", resourceCulture);
            }
        }
        
        /// <summary>
        ///   Looks up a localized string similar to The client does not have any valid token for the requested resource {0}..
        /// </summary>
        internal static string AuthTokenNotFound {
            get {
                return ResourceManager.GetString("AuthTokenNotFound", resourceCulture);
            }
        }
        
        /// <summary>
        ///   Looks up a localized string similar to Query expression is invalid, member {0} of type {1} is invalid..
        /// </summary>
        internal static string BadQuery_IllegalMemberAccess {
            get {
                return ResourceManager.GetString("BadQuery_IllegalMemberAccess", resourceCulture);
            }
        }
        
        /// <summary>
        ///   Looks up a localized string similar to Query expression is invalid, expression {0} is unsupported in this context. Supported expressions are MemberAccess and ArrayIndex..
        /// </summary>
        internal static string BadQuery_InvalidArrayIndexExpression {
            get {
                return ResourceManager.GetString("BadQuery_InvalidArrayIndexExpression", resourceCulture);
            }
        }
        
        /// <summary>
        ///   Looks up a localized string similar to Type {0} for an array index parameter is invalid. Array index parameter must be int..
        /// </summary>
        internal static string BadQuery_InvalidArrayIndexType {
            get {
                return ResourceManager.GetString("BadQuery_InvalidArrayIndexType", resourceCulture);
            }
        }
        
        /// <summary>
        ///   Looks up a localized string similar to Query expression is invalid, expression {0} must either have LHS or RHS as constant..
        /// </summary>
        internal static string BadQuery_InvalidComparison {
            get {
                return ResourceManager.GetString("BadQuery_InvalidComparison", resourceCulture);
            }
        }
        
        /// <summary>
        ///   Looks up a localized string similar to Query expression is invalid, expression {0} of type {1} cannot be used in this context..
        /// </summary>
        internal static string BadQuery_InvalidComparisonType {
            get {
                return ResourceManager.GetString("BadQuery_InvalidComparisonType", resourceCulture);
            }
        }
        
        /// <summary>
        ///   Looks up a localized string similar to Query expression is invalid, expression {0} is unsupported. Supported expressions are &apos;Queryable.Where&apos;, &apos;Queryable.Select&apos; &amp; &apos;Queryable.SelectMany&apos;.
        /// </summary>
        internal static string BadQuery_InvalidExpression {
            get {
                return ResourceManager.GetString("BadQuery_InvalidExpression", resourceCulture);
            }
        }
        
        /// <summary>
        ///   Looks up a localized string similar to Query expression is invalid, expression {0} is not allowed in this context..
        /// </summary>
        internal static string BadQuery_InvalidLeftExpression {
            get {
                return ResourceManager.GetString("BadQuery_InvalidLeftExpression", resourceCulture);
            }
        }
        
        /// <summary>
        ///   Looks up a localized string similar to Query expression is invalid, expression {0} is unsupported in this context. Supported expressions are parameter reference, array index and property reference..
        /// </summary>
        internal static string BadQuery_InvalidMemberAccessExpression {
            get {
                return ResourceManager.GetString("BadQuery_InvalidMemberAccessExpression", resourceCulture);
            }
        }
        
        /// <summary>
        ///   Looks up a localized string similar to Query expression is invalid, method call {0} is not allowed at this context. Allowed methods are {1}..
        /// </summary>
        internal static string BadQuery_InvalidMethodCall {
            get {
                return ResourceManager.GetString("BadQuery_InvalidMethodCall", resourceCulture);
            }
        }
        
        /// <summary>
        ///   Looks up a localized string similar to QueryType {0} is not supported..
        /// </summary>
        internal static string BadQuery_InvalidQueryType {
            get {
                return ResourceManager.GetString("BadQuery_InvalidQueryType", resourceCulture);
            }
        }
        
        /// <summary>
        ///   Looks up a localized string similar to Query expression is invalid, expression return type {0} is unsupported. Query must evaluate to IEnumerable..
        /// </summary>
        internal static string BadQuery_InvalidReturnType {
            get {
                return ResourceManager.GetString("BadQuery_InvalidReturnType", resourceCulture);
            }
        }
        
        /// <summary>
        ///   Looks up a localized string similar to Query expression is invalid, expression {0} contains too many arguments. .
        /// </summary>
        internal static string BadQuery_TooManySelectManyArguments {
            get {
                return ResourceManager.GetString("BadQuery_TooManySelectManyArguments", resourceCulture);
            }
        }
        
        /// <summary>
        ///   Looks up a localized string similar to An error occured while evaluating the transform expression {0}..
        /// </summary>
        internal static string BadQuery_TransformQueryException {
            get {
                return ResourceManager.GetString("BadQuery_TransformQueryException", resourceCulture);
            }
        }
        
        /// <summary>
        ///   Looks up a localized string similar to Session object retrieved from client with endpoint {0} cannot be used on a client initialized to endpoint {1}..
        /// </summary>
        internal static string BadSession {
            get {
                return ResourceManager.GetString("BadSession", resourceCulture);
            }
        }
        
        /// <summary>
        ///   Looks up a localized string similar to The batch request did not have any operations to be executed..
        /// </summary>
        internal static string BatchNoOperations {
            get {
                return ResourceManager.GetString("BatchNoOperations", resourceCulture);
            }
        }
        
        /// <summary>
        ///   Looks up a localized string similar to One or more batch operations are larger than the allowed limit..
        /// </summary>
        internal static string BatchOperationTooLarge {
            get {
                return ResourceManager.GetString("BatchOperationTooLarge", resourceCulture);
            }
        }
        
        /// <summary>
        ///   Looks up a localized string similar to One or more request options provided on the batch request are not supported..
        /// </summary>
        internal static string BatchRequestOptionNotSupported {
            get {
                return ResourceManager.GetString("BatchRequestOptionNotSupported", resourceCulture);
            }
        }
        
        /// <summary>
        ///   Looks up a localized string similar to This batch request cannot be executed as it is larger than the allowed limit. Please reduce the number of operations in the batch and try again..
        /// </summary>
        internal static string BatchTooLarge {
            get {
                return ResourceManager.GetString("BatchTooLarge", resourceCulture);
            }
        }
        
        /// <summary>
        ///   Looks up a localized string similar to Binary operator &apos;{0}&apos; is not supported..
        /// </summary>
        internal static string BinaryOperatorNotSupported {
            get {
                return ResourceManager.GetString("BinaryOperatorNotSupported", resourceCulture);
            }
        }
        
        /// <summary>
        ///   Looks up a localized string similar to Constant of type &apos;{0}&apos; is not supported..
        /// </summary>
        internal static string ConstantTypeIsNotSupported {
            get {
                return ResourceManager.GetString("ConstantTypeIsNotSupported", resourceCulture);
            }
        }
        
        /// <summary>
        ///   Looks up a localized string similar to Constructor invocation is not supported..
        /// </summary>
        internal static string ConstructorInvocationNotSupported {
            get {
                return ResourceManager.GetString("ConstructorInvocationNotSupported", resourceCulture);
            }
        }
        
        /// <summary>
        ///   Looks up a localized string similar to A data encryption key with the provided name was not found - please ensure it has been created..
        /// </summary>
        internal static string DataEncryptionKeyNotFound {
            get {
                return ResourceManager.GetString("DataEncryptionKeyNotFound", resourceCulture);
            }
        }
        
        /// <summary>
<<<<<<< HEAD
        ///   Looks up a localized string similar to The client was not configured to use the EncryptionSerializer. Initialize the client by providing an instance of EncryptionSerializer to cosmosClientBuilder.WithCustomSerializer..
        /// </summary>
        internal static string EncryptionSerializerNotConfigured {
            get {
                return ResourceManager.GetString("EncryptionSerializerNotConfigured", resourceCulture);
=======
        ///   Looks up a localized string similar to The client was not configured to allow for encryption. Create the client by using cosmosClientBuilder.WithEncryptionKeyWrapProvider..
        /// </summary>
        internal static string EncryptionKeyWrapProviderNotConfigured {
            get {
                return ResourceManager.GetString("EncryptionKeyWrapProviderNotConfigured", resourceCulture);
>>>>>>> 448acdad
            }
        }
        
        /// <summary>
        ///   Looks up a localized string similar to Expected valid byte[] value for {0} and string value for {1} when either property is set..
        /// </summary>
        internal static string EpkPropertiesPairingExpected {
            get {
                return ResourceManager.GetString("EpkPropertiesPairingExpected", resourceCulture);
            }
        }
        
        /// <summary>
        ///   Looks up a localized string similar to Expected a static IQueryable or IEnumerable extension method, received an instance method..
        /// </summary>
        internal static string ExpectedMethodCallsMethods {
            get {
                return ResourceManager.GetString("ExpectedMethodCallsMethods", resourceCulture);
            }
        }
        
        /// <summary>
        ///   Looks up a localized string similar to Expression with NodeType &apos;{0}&apos; is not supported..
        /// </summary>
        internal static string ExpressionTypeIsNotSupported {
            get {
                return ResourceManager.GetString("ExpressionTypeIsNotSupported", resourceCulture);
            }
        }
        
        /// <summary>
        ///   Looks up a localized string similar to Expression tree cannot be processed because evaluation of Spatial expression failed..
        /// </summary>
        internal static string FailedToEvaluateSpatialExpression {
            get {
                return ResourceManager.GetString("FailedToEvaluateSpatialExpression", resourceCulture);
            }
        }
        
        /// <summary>
        ///   Looks up a localized string similar to Input is not of type IDocumentQuery..
        /// </summary>
        internal static string InputIsNotIDocumentQuery {
            get {
                return ResourceManager.GetString("InputIsNotIDocumentQuery", resourceCulture);
            }
        }
        
        /// <summary>
        ///   Looks up a localized string similar to Incorrect number of arguments for method &apos;{0}&apos;. Expected &apos;{1}&apos; but received &apos;{2}&apos;..
        /// </summary>
        internal static string InvalidArgumentsCount {
            get {
                return ResourceManager.GetString("InvalidArgumentsCount", resourceCulture);
            }
        }
        
        /// <summary>
        ///   Looks up a localized string similar to This method should only be called within Linq expression to Invoke a User-defined function..
        /// </summary>
        internal static string InvalidCallToUserDefinedFunctionProvider {
            get {
                return ResourceManager.GetString("InvalidCallToUserDefinedFunctionProvider", resourceCulture);
            }
        }
        
        /// <summary>
        ///   Looks up a localized string similar to Range low value must be less than or equal the high value..
        /// </summary>
        internal static string InvalidRangeError {
            get {
                return ResourceManager.GetString("InvalidRangeError", resourceCulture);
            }
        }
        
        /// <summary>
        ///   Looks up a localized string similar to Encryption options may not be specified on this request..
        /// </summary>
        internal static string InvalidRequestWithEncryptionOptions {
            get {
                return ResourceManager.GetString("InvalidRequestWithEncryptionOptions", resourceCulture);
            }
        }
        
        /// <summary>
        ///   Looks up a localized string similar to Received an invalid response from the server..
        /// </summary>
        internal static string InvalidServerResponse {
            get {
                return ResourceManager.GetString("InvalidServerResponse", resourceCulture);
            }
        }
        
        /// <summary>
        ///   Looks up a localized string similar to The count value provided for a Skip expression must be a non-negative integer..
        /// </summary>
        internal static string InvalidSkipValue {
            get {
                return ResourceManager.GetString("InvalidSkipValue", resourceCulture);
            }
        }
        
        /// <summary>
        ///   Looks up a localized string similar to The count value provided for a Take expression must be a non-negative integer..
        /// </summary>
        internal static string InvalidTakeValue {
            get {
                return ResourceManager.GetString("InvalidTakeValue", resourceCulture);
            }
        }
        
        /// <summary>
        ///   Looks up a localized string similar to Method &apos;{0}&apos; can not be invoked for type &apos;{1}&apos;. Supported types are &apos;[{2}]&apos;..
        /// </summary>
        internal static string InvalidTypesForMethod {
            get {
                return ResourceManager.GetString("InvalidTypesForMethod", resourceCulture);
            }
        }
        
        /// <summary>
        ///   Looks up a localized string similar to The key wrapping provider configured was unable to unwrap the wrapped key correctly..
        /// </summary>
        internal static string KeyWrappingDidNotRoundtrip {
            get {
                return ResourceManager.GetString("KeyWrappingDidNotRoundtrip", resourceCulture);
            }
        }
        
        /// <summary>
        ///   Looks up a localized string similar to MediaLink is invalid.
        /// </summary>
        internal static string MediaLinkInvalid {
            get {
                return ResourceManager.GetString("MediaLinkInvalid", resourceCulture);
            }
        }
        
        /// <summary>
        ///   Looks up a localized string similar to Member binding is not supported..
        /// </summary>
        internal static string MemberBindingNotSupported {
            get {
                return ResourceManager.GetString("MemberBindingNotSupported", resourceCulture);
            }
        }
        
        /// <summary>
        ///   Looks up a localized string similar to Method &apos;{0}&apos; is not supported..
        /// </summary>
        internal static string MethodNotSupported {
            get {
                return ResourceManager.GetString("MethodNotSupported", resourceCulture);
            }
        }
        
        /// <summary>
        ///   Looks up a localized string similar to Not supported..
        /// </summary>
        internal static string NotSupported {
            get {
                return ResourceManager.GetString("NotSupported", resourceCulture);
            }
        }
        
        /// <summary>
        ///   Looks up a localized string similar to Method &apos;{0}&apos; is not supported. Only LINQ Methods are supported..
        /// </summary>
        internal static string OnlyLINQMethodsAreSupported {
            get {
                return ResourceManager.GetString("OnlyLINQMethodsAreSupported", resourceCulture);
            }
        }
        
        /// <summary>
        ///   Looks up a localized string similar to Unable to extract partition key from document. Ensure that you have provided a valid PartitionKeyValueExtractor function..
        /// </summary>
        internal static string PartitionKeyExtractError {
            get {
                return ResourceManager.GetString("PartitionKeyExtractError", resourceCulture);
            }
        }
        
        /// <summary>
        ///   Looks up a localized string similar to The requested partition key path &apos;{0}&apos; does not match existing Container &apos;{1}&apos; with partition key path &apos;{2}&apos;.
        /// </summary>
        internal static string PartitionKeyPathConflict {
            get {
                return ResourceManager.GetString("PartitionKeyPathConflict", resourceCulture);
            }
        }
        
        /// <summary>
        ///   Looks up a localized string similar to Partition property not found in the document..
        /// </summary>
        internal static string PartitionPropertyNotFound {
            get {
                return ResourceManager.GetString("PartitionPropertyNotFound", resourceCulture);
            }
        }
        
        /// <summary>
        ///   Looks up a localized string similar to An IPartitionResolver already exists for this database.
        /// </summary>
        internal static string PartitionResolver_DatabaseAlreadyExist {
            get {
                return ResourceManager.GetString("PartitionResolver_DatabaseAlreadyExist", resourceCulture);
            }
        }
        
        /// <summary>
        ///   Looks up a localized string similar to No IPartitionResolver available for this database.
        /// </summary>
        internal static string PartitionResolver_DatabaseDoesntExist {
            get {
                return ResourceManager.GetString("PartitionResolver_DatabaseDoesntExist", resourceCulture);
            }
        }
        
        /// <summary>
        ///   Looks up a localized string similar to Only path expressions are supported for SelectMany..
        /// </summary>
        internal static string PathExpressionsOnly {
            get {
                return ResourceManager.GetString("PathExpressionsOnly", resourceCulture);
            }
        }
        
        /// <summary>
        ///   Looks up a localized string similar to Partition key and effective partition key may not both be set..
        /// </summary>
        internal static string PKAndEpkSetTogether {
            get {
                return ResourceManager.GetString("PKAndEpkSetTogether", resourceCulture);
            }
        }
        
        /// <summary>
        ///   Looks up a localized string similar to A containing range for {0} doesn&apos;t exist in the partition map..
        /// </summary>
        internal static string RangeNotFoundError {
            get {
                return ResourceManager.GetString("RangeNotFoundError", resourceCulture);
            }
        }
        
        /// <summary>
        ///   Looks up a localized string similar to Failed to deserialize response returned by server..
        /// </summary>
        internal static string ServerResponseDeserializationFailure {
            get {
                return ResourceManager.GetString("ServerResponseDeserializationFailure", resourceCulture);
            }
        }
        
        /// <summary>
        ///   Looks up a localized string similar to The right hand side of string.CompareTo() comparison must be constant &apos;0&apos;.
        /// </summary>
        internal static string StringCompareToInvalidConstant {
            get {
                return ResourceManager.GetString("StringCompareToInvalidConstant", resourceCulture);
            }
        }
        
        /// <summary>
        ///   Looks up a localized string similar to Invalid operator for string.CompareTo(). Vaid operators are (&apos;==&apos;, &apos;&lt;&apos;, &apos;&lt;=&apos;, &apos;&gt;&apos; or &apos;&gt;=&apos;).
        /// </summary>
        internal static string StringCompareToInvalidOperator {
            get {
                return ResourceManager.GetString("StringCompareToInvalidOperator", resourceCulture);
            }
        }
        
        /// <summary>
        ///   Looks up a localized string similar to Type check operations can be used in Linq expressions only and are evaluated in Azure CosmosDB server..
        /// </summary>
        internal static string TypeCheckExtensionFunctionsNotImplemented {
            get {
                return ResourceManager.GetString("TypeCheckExtensionFunctionsNotImplemented", resourceCulture);
            }
        }
        
        /// <summary>
        ///   Looks up a localized string similar to User-defined function name can not be null or empty..
        /// </summary>
        internal static string UdfNameIsNullOrEmpty {
            get {
                return ResourceManager.GetString("UdfNameIsNullOrEmpty", resourceCulture);
            }
        }
        
        /// <summary>
        ///   Looks up a localized string similar to Unary operator &apos;{0}&apos; is not supported..
        /// </summary>
        internal static string UnaryOperatorNotSupported {
            get {
                return ResourceManager.GetString("UnaryOperatorNotSupported", resourceCulture);
            }
        }
        
        /// <summary>
        ///   Looks up a localized string similar to Unexpected authorization token type &apos;({0})&apos;. Expected &apos;{1}&apos;..
        /// </summary>
        internal static string UnexpectedAuthTokenType {
            get {
                return ResourceManager.GetString("UnexpectedAuthTokenType", resourceCulture);
            }
        }
        
        /// <summary>
        ///   Looks up a localized string similar to Unexpected token type: {0}.
        /// </summary>
        internal static string UnexpectedTokenType {
            get {
                return ResourceManager.GetString("UnexpectedTokenType", resourceCulture);
            }
        }
        
        /// <summary>
        ///   Looks up a localized string similar to Consistency, Session, and Triggers are not allowed when AllowBulkExecution is set to true..
        /// </summary>
        internal static string UnsupportedBulkRequestOptions {
            get {
                return ResourceManager.GetString("UnsupportedBulkRequestOptions", resourceCulture);
            }
        }
        
        /// <summary>
        ///   Looks up a localized string similar to Unsupported type {0} for partitionKey..
        /// </summary>
        internal static string UnsupportedPartitionKey {
            get {
                return ResourceManager.GetString("UnsupportedPartitionKey", resourceCulture);
            }
        }
        
        /// <summary>
        ///   Looks up a localized string similar to Instantiation of only value types, anonymous types and spatial types are supported..
        /// </summary>
        internal static string ValueAndAnonymousTypesAndGeometryOnly {
            get {
                return ResourceManager.GetString("ValueAndAnonymousTypesAndGeometryOnly", resourceCulture);
            }
        }
    }
}<|MERGE_RESOLUTION|>--- conflicted
+++ resolved
@@ -277,19 +277,11 @@
         }
         
         /// <summary>
-<<<<<<< HEAD
-        ///   Looks up a localized string similar to The client was not configured to use the EncryptionSerializer. Initialize the client by providing an instance of EncryptionSerializer to cosmosClientBuilder.WithCustomSerializer..
-        /// </summary>
-        internal static string EncryptionSerializerNotConfigured {
-            get {
-                return ResourceManager.GetString("EncryptionSerializerNotConfigured", resourceCulture);
-=======
         ///   Looks up a localized string similar to The client was not configured to allow for encryption. Create the client by using cosmosClientBuilder.WithEncryptionKeyWrapProvider..
         /// </summary>
         internal static string EncryptionKeyWrapProviderNotConfigured {
             get {
                 return ResourceManager.GetString("EncryptionKeyWrapProviderNotConfigured", resourceCulture);
->>>>>>> 448acdad
             }
         }
         
