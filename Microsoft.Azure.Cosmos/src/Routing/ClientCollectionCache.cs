--- conflicted
+++ resolved
@@ -66,10 +66,6 @@
                    new DictionaryNameValueCollection()))
             {
                 request.Headers[HttpConstants.HttpHeaders.XDate] = DateTime.UtcNow.ToString("r");
-<<<<<<< HEAD
-
-=======
->>>>>>> 29e81b57
                 
                 (string authorizationToken, string payload) = await this.tokenProvider.GetUserAuthorizationAsync(
                     request.ResourceAddress,
