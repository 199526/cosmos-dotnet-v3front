--- conflicted
+++ resolved
@@ -6,11 +6,8 @@
 {
     using System;
     using System.Collections.Generic;
-<<<<<<< HEAD
+    using System.Collections.Immutable;
     using System.Net;
-=======
-    using System.Collections.Immutable;
->>>>>>> ae281edc
     using System.Threading;
     using System.Threading.Tasks;
     using Microsoft.Azure.Cosmos.CosmosElements;
@@ -87,11 +84,8 @@
 
                 double requestCharge = 0.0;
                 long responseLengthInBytes = 0;
-<<<<<<< HEAD
+                ImmutableDictionary<string, string> addtionalHeaders = null;
                 bool pendingPKDelete = false;
-=======
-                ImmutableDictionary<string, string> addtionalHeaders = null;
->>>>>>> ae281edc
 
                 while (await this.inputStage.MoveNextAsync(trace))
                 {
@@ -110,11 +104,8 @@
 
                     requestCharge += sourcePage.RequestCharge;
                     responseLengthInBytes += sourcePage.ResponseLengthInBytes;
-<<<<<<< HEAD
+                    addtionalHeaders = sourcePage.AdditionalHeaders;
                     pendingPKDelete |= sourcePage.PendingPKDelete;
-=======
-                    addtionalHeaders = sourcePage.AdditionalHeaders;
->>>>>>> ae281edc
                     this.AggregateGroupings(sourcePage.Documents);
                 }
 
@@ -131,12 +122,8 @@
                     requestCharge: requestCharge,
                     activityId: default,
                     responseLengthInBytes: responseLengthInBytes,
-<<<<<<< HEAD
                     pendingPKDelete: pendingPKDelete,
-                    cosmosQueryExecutionInfo: null,
-=======
                     cosmosQueryExecutionInfo: default,
->>>>>>> ae281edc
                     disallowContinuationTokenMessage: ClientGroupByQueryPipelineStage.ContinuationTokenNotSupportedWithGroupBy,
                     additionalHeaders: addtionalHeaders,
                     state: default);
