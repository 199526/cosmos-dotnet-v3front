--- conflicted
+++ resolved
@@ -144,39 +144,31 @@
                 nameof(QueryIterator),
                 this.RequestOptions))
             {
-<<<<<<< HEAD
                 return await this.ReadNextAsync(
                     diagnostics,
                     cancellationToken);
             }
         }
-=======
-                QueryResponseCore responseCore;
-                try
-                {
-                    // This catches exception thrown by the pipeline and converts it to QueryResponse
-                    responseCore = await this.cosmosQueryExecutionContext.ExecuteNextAsync(cancellationToken);
-                }
-                catch (OperationCanceledException ex) when (!(ex is CosmosOperationCanceledException))
-                {
-                    throw new CosmosOperationCanceledException(ex, diagnostics);
-                }
-                finally
-                {
-                    // This swaps the diagnostics in the context. This shows all the page reads between the previous ReadNextAsync and the current ReadNextAsync
-                    diagnostics.AddDiagnosticsInternal(this.cosmosQueryContext.GetAndResetDiagnostics());
-                }
->>>>>>> f232485e
 
         internal override async Task<ResponseMessage> ReadNextAsync(
             CosmosDiagnosticsContext diagnostics,
             CancellationToken cancellationToken)
         {
-            // This catches exception thrown by the pipeline and converts it to QueryResponse
-            QueryResponseCore responseCore = await this.cosmosQueryExecutionContext.ExecuteNextAsync(cancellationToken);
-
-            // This swaps the diagnostics in the context. This shows all the page reads between the previous ReadNextAsync and the current ReadNextAsync
-            diagnostics.AddDiagnosticsInternal(this.cosmosQueryContext.GetAndResetDiagnostics());
+            QueryResponseCore responseCore;
+            try
+            {
+                // This catches exception thrown by the pipeline and converts it to QueryResponse
+                responseCore = await this.cosmosQueryExecutionContext.ExecuteNextAsync(cancellationToken);
+            }
+            catch (OperationCanceledException ex) when (!(ex is CosmosOperationCanceledException))
+            {
+                throw new CosmosOperationCanceledException(ex, diagnostics);
+            }
+            finally
+            {
+                // This swaps the diagnostics in the context. This shows all the page reads between the previous ReadNextAsync and the current ReadNextAsync
+                diagnostics.AddDiagnosticsInternal(this.cosmosQueryContext.GetAndResetDiagnostics());
+            }
 
             if (responseCore.IsSuccess)
             {
