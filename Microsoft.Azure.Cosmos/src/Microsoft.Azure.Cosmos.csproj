--- conflicted
+++ resolved
@@ -90,22 +90,11 @@
   </ItemGroup>
 
   <ItemGroup>
-<<<<<<< HEAD
-	  <PackageReference Include="System.Collections.Immutable" Version="1.7.0" />
-	  <PackageReference Include="System.Numerics.Vectors" Version="4.5.0" />
-	  <PackageReference Include="Microsoft.Bcl.AsyncInterfaces" Version="1.0.0" />
-      <PackageReference Include="Antlr4.Runtime.Standard" Version="4.8.0" />
-      <PackageReference Include="System.Numerics.Vectors" Version="4.5.0" />
-    <PackageReference Include="Newtonsoft.Json" Version="10.0.2" />
-=======
     <PackageReference Include="System.Collections.Immutable" Version="1.7.0" />
     <PackageReference Include="System.Numerics.Vectors" Version="4.5.0" />
     <PackageReference Include="Microsoft.Bcl.AsyncInterfaces" Version="1.0.0" />
-    <PackageReference Include="Microsoft.VisualStudio.Threading.Analyzers" Version="16.0.102" PrivateAssets="All" />
     <PackageReference Include="Newtonsoft.Json" Version="10.0.2" />
-    <PackageReference Include="StyleCop.Analyzers" Version="1.1.118" PrivateAssets="All" />
     <PackageReference Include="Azure.Core" Version="1.3.0" />	
->>>>>>> 8e7ef28e
 
     <!--Direct Dependencies-->
     <PackageReference Include="System.Configuration.ConfigurationManager" Version="4.5.0" />
