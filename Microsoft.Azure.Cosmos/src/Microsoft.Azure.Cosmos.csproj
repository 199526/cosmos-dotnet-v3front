﻿<Project Sdk="Microsoft.NET.Sdk">

  <PropertyGroup>
    <Company>Microsoft Corporation</Company>
    <Product>Microsoft(R) Azure Cosmos</Product>
    <Description>This client library enables client applications to connect to Azure Cosmos via the SQL API. Azure Cosmos is a globally distributed, multi-model database service. For more information, refer to http://azure.microsoft.com/services/cosmos-db/. </Description>
    <Copyright>© Microsoft Corporation. All rights reserved.</Copyright>
    <NeutralLanguage>en-US</NeutralLanguage>
    <CurrentDate>$([System.DateTime]::Now.ToString(yyyyMMdd))</CurrentDate>
    <ClientVersion Condition=" '$(IsPreview)' != 'true' ">$(ClientOfficialVersion)</ClientVersion>
    <ClientVersion Condition=" '$(IsPreview)' == 'true' ">$(ClientPreviewVersion)</ClientVersion>
    <VersionSuffix Condition=" '$(IsNightly)' == 'true' ">nightly-$(CurrentDate)</VersionSuffix>
    <VersionSuffix Condition=" '$(IsPreview)' == 'true' ">preview</VersionSuffix>
    <Version Condition=" '$(VersionSuffix)' == '' ">$(ClientVersion)</Version>
    <Version Condition=" '$(VersionSuffix)' != '' ">$(ClientVersion)-$(VersionSuffix)</Version>
    <FileVersion>$(ClientVersion)</FileVersion>
    <Authors>Microsoft</Authors>
    <TargetFramework>netstandard2.0</TargetFramework>
    <TreatWarningsAsErrors>true</TreatWarningsAsErrors>
    <AllowUnsafeBlocks>true</AllowUnsafeBlocks>
    <AssemblyName>Microsoft.Azure.Cosmos.Client</AssemblyName>
    <Title>Microsoft Azure Cosmos DB Client library</Title>
    <PackageId>Microsoft.Azure.Cosmos</PackageId>
    <PackageTags>microsoft;azure;cosmos;cosmosdb;documentdb;docdb;nosql;azureofficial;dotnetcore;netcore;netstandard</PackageTags>
    <PackageReleaseNotes>The change log for this SDK is made available at https://github.com/Azure/azure-cosmos-dotnet-v3/blob/master/changelog.md at the time of release.</PackageReleaseNotes>
    <PackageLicenseUrl>https://aka.ms/netcoregaeula</PackageLicenseUrl>
    <PackageProjectUrl>https://github.com/Azure/azure-cosmos-dotnet-v3</PackageProjectUrl>
    <PublishRepositoryUrl Condition=" '$(ProjectRef)' != 'True' ">true</PublishRepositoryUrl>
    <PackageIconUrl>http://go.microsoft.com/fwlink/?LinkID=288890</PackageIconUrl>
    <PackageRequireLicenseAcceptance>true</PackageRequireLicenseAcceptance>
    <GenerateAssemblyInfo>true</GenerateAssemblyInfo>
    <GeneratePackageOnBuild>false</GeneratePackageOnBuild>
    <GenerateDocumentationFile>true</GenerateDocumentationFile>
    <PlatformTarget>AnyCPU</PlatformTarget>
    <ShippingScope>External</ShippingScope>
    <SigningType>Product</SigningType>
    <DebugType>portable</DebugType>
    <IncludeSymbols>false</IncludeSymbols>
    <IncludeSource>false</IncludeSource>
    <RootNamespace>Microsoft.Azure.Cosmos</RootNamespace>
    <NoWarn>NU5125</NoWarn>
    <Optimize Condition="'$(Configuration)'=='Release'">true</Optimize>
  </PropertyGroup>

  <ItemGroup>
    <AdditionalFiles Include="stylecop.json" />
  </ItemGroup>

  <ItemGroup>
    <Compile Remove="RuntimePerfCounters.cs" />
  </ItemGroup>

  <ItemGroup>
    <EmbeddedResource Include="Batch\HybridRowBatchSchemas.json">
      <CopyToOutputDirectory>Never</CopyToOutputDirectory>
    </EmbeddedResource>
  </ItemGroup>

  <ItemGroup>
    <Compile Update="ClientResources.Designer.cs">
      <DesignTime>True</DesignTime>
      <AutoGen>True</AutoGen>
      <DependentUpon>ClientResources.resx</DependentUpon>
    </Compile>
    <Compile Update="CosmosElements\Numbers\CosmosNumberCodeGenerator.cs">
      <DesignTime>True</DesignTime>
      <AutoGen>True</AutoGen>
      <DependentUpon>CosmosNumberCodeGenerator.tt</DependentUpon>
    </Compile>
  </ItemGroup>

  <ItemGroup>
    <EmbeddedResource Update="ClientResources.resx">
      <Generator>ResXFileCodeGenerator</Generator>
      <LastGenOutput>ClientResources.Designer.cs</LastGenOutput>
    </EmbeddedResource>
  </ItemGroup>

  <ItemGroup Condition=" '$(ProjectRef)' != 'True' ">
    <PackageReference Include="Microsoft.Azure.Cosmos.Direct" Version="[$(DirectVersion)]" PrivateAssets="All" />
    <PackageReference Include="Microsoft.Azure.Cosmos.Serialization.HybridRow" Version="[$(HybridRowVersion)]" PrivateAssets="All" />
    <PackageReference Include="Microsoft.SourceLink.GitHub" Version="1.0.0" PrivateAssets="All" />
  </ItemGroup>

  <ItemGroup>
<<<<<<< HEAD
    
    <PackageReference Include="System.Numerics.Vectors" Version="4.5.0" />
    <PackageReference Include="System.Collections.Immutable" Version="1.7.0" />
    <PackageReference Include="Antlr4.Runtime.Standard" Version="4.8.0" />
    <PackageReference Include="Microsoft.VisualStudio.Threading.Analyzers" Version="16.0.102" PrivateAssets="All" />
    <PackageReference Include="Microsoft.Bcl.AsyncInterfaces" Version="1.0.0" />
    <PackageReference Include="Newtonsoft.Json" Version="10.0.2" />
    <PackageReference Include="StyleCop.Analyzers" Version="1.1.118" PrivateAssets="All" />
    
=======
    <PackageReference Include="System.Collections.Immutable" Version="1.7.0" />
    <PackageReference Include="System.Numerics.Vectors" Version="4.5.0" />
    <PackageReference Include="Antlr4.Runtime.Standard" Version="4.8.0" />
    <PackageReference Include="Microsoft.Bcl.AsyncInterfaces" Version="1.0.0" />
    <PackageReference Include="Microsoft.VisualStudio.Threading.Analyzers" Version="16.0.102" PrivateAssets="All" />
    <PackageReference Include="Newtonsoft.Json" Version="10.0.2" />
    <PackageReference Include="StyleCop.Analyzers" Version="1.1.118" PrivateAssets="All" />

>>>>>>> 1ef6e399
    <!--Direct Dependencies-->
    <PackageReference Include="System.Configuration.ConfigurationManager" Version="4.5.0" />

    <!--HybridRow Dependencies-->
    <PackageReference Include="System.Memory" Version="4.5.3" />
    <PackageReference Include="System.Buffers" Version="4.5.1" />
    <PackageReference Include="System.Runtime.CompilerServices.Unsafe" Version="4.5.2" />
    <PackageReference Include="System.Threading.Tasks.Extensions" Version="4.5.2" />
    <PackageReference Include="System.ValueTuple" Version="4.5.0" />
    <PackageReference Include="Microsoft.Bcl.HashCode" Version="1.1.0" />
  </ItemGroup>

  <ItemGroup Condition=" '$(ProjectRef)' != 'True' ">
    <None Include="$(OutputPath)\$(AssemblyName).dll" Pack="true" PackagePath="ref/netstandard2.0" />
    <None Include="$(OutputPath)\$(AssemblyName).xml" Pack="true" PackagePath="ref/netstandard2.0" />
    <None Include="$(OutputPath)\Cosmos.CRTCompat.dll" Pack="true" IsAssembly="true" PackagePath="runtimes\win-x64\native" />
    <None Include="$(OutputPath)\Microsoft.Azure.Cosmos.ServiceInterop.dll" Pack="true" IsAssembly="true" PackagePath="runtimes\win-x64\native" />
    <None Include="$(NugetPackageRoot)\Microsoft.Azure.Cosmos.Serialization.HybridRow\$(HybridRowVersion)\lib\netstandard2.0\Microsoft.Azure.Cosmos.Core.dll" Pack="true" IsAssembly="true" PackagePath="lib\netstandard2.0" />
    <None Include="$(NugetPackageRoot)\Microsoft.Azure.Cosmos.Serialization.HybridRow\$(HybridRowVersion)\lib\netstandard2.0\Microsoft.Azure.Cosmos.Serialization.HybridRow.dll" Pack="true" IsAssembly="true" PackagePath="lib\netstandard2.0" />
    <None Include="$(NugetPackageRoot)\Microsoft.Azure.Cosmos.Direct\$(DirectVersion)\lib\netstandard2.0\Microsoft.Azure.Cosmos.Direct.dll" Pack="true" IsAssembly="true" PackagePath="lib\netstandard2.0" />
    <None Include="$(MSBuildThisFileDirectory)\Microsoft.Azure.Cosmos.targets" Pack="true" PackagePath="build\netstandard2.0">
      <CopyToOutputDirectory>PreserveNewest</CopyToOutputDirectory>
    </None>
  </ItemGroup>

  <ItemGroup>
    <None Update="CosmosElements\Numbers\CosmosNumberCodeGenerator.tt">
      <Generator>TextTemplatingFileGenerator</Generator>
      <LastGenOutput>CosmosNumberCodeGenerator.cs</LastGenOutput>
    </None>
  </ItemGroup>
<<<<<<< HEAD
  
=======

  <ItemGroup>
    <Service Include="{508349b6-6b84-4df5-91f0-309beebad82d}" />
  </ItemGroup>

>>>>>>> 1ef6e399
  <PropertyGroup Condition=" '$(ProjectRef)' != 'True' ">
    <SignAssembly>true</SignAssembly>
    <DelaySign>true</DelaySign>
    <AssemblyOriginatorKeyFile>..\..\35MSSharedLib1024.snk</AssemblyOriginatorKeyFile>
  </PropertyGroup>

  <PropertyGroup>
    <DefineConstants Condition=" '$(SignAssembly)' == 'true' ">$(DefineConstants);SignAssembly</DefineConstants>
    <DefineConstants Condition=" '$(DelaySign)' == 'true' ">$(DefineConstants);DelaySignKeys</DefineConstants>
    <DefineConstants>$(DefineConstants);DOCDBCLIENT;COSMOSCLIENT;NETSTANDARD20</DefineConstants>
    <LangVersion>8.0</LangVersion>
  </PropertyGroup>

</Project><|MERGE_RESOLUTION|>--- conflicted
+++ resolved
@@ -83,17 +83,6 @@
   </ItemGroup>
 
   <ItemGroup>
-<<<<<<< HEAD
-    
-    <PackageReference Include="System.Numerics.Vectors" Version="4.5.0" />
-    <PackageReference Include="System.Collections.Immutable" Version="1.7.0" />
-    <PackageReference Include="Antlr4.Runtime.Standard" Version="4.8.0" />
-    <PackageReference Include="Microsoft.VisualStudio.Threading.Analyzers" Version="16.0.102" PrivateAssets="All" />
-    <PackageReference Include="Microsoft.Bcl.AsyncInterfaces" Version="1.0.0" />
-    <PackageReference Include="Newtonsoft.Json" Version="10.0.2" />
-    <PackageReference Include="StyleCop.Analyzers" Version="1.1.118" PrivateAssets="All" />
-    
-=======
     <PackageReference Include="System.Collections.Immutable" Version="1.7.0" />
     <PackageReference Include="System.Numerics.Vectors" Version="4.5.0" />
     <PackageReference Include="Antlr4.Runtime.Standard" Version="4.8.0" />
@@ -102,7 +91,6 @@
     <PackageReference Include="Newtonsoft.Json" Version="10.0.2" />
     <PackageReference Include="StyleCop.Analyzers" Version="1.1.118" PrivateAssets="All" />
 
->>>>>>> 1ef6e399
     <!--Direct Dependencies-->
     <PackageReference Include="System.Configuration.ConfigurationManager" Version="4.5.0" />
 
@@ -134,15 +122,7 @@
       <LastGenOutput>CosmosNumberCodeGenerator.cs</LastGenOutput>
     </None>
   </ItemGroup>
-<<<<<<< HEAD
   
-=======
-
-  <ItemGroup>
-    <Service Include="{508349b6-6b84-4df5-91f0-309beebad82d}" />
-  </ItemGroup>
-
->>>>>>> 1ef6e399
   <PropertyGroup Condition=" '$(ProjectRef)' != 'True' ">
     <SignAssembly>true</SignAssembly>
     <DelaySign>true</DelaySign>
