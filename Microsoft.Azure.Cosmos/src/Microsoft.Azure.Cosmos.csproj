--- conflicted
+++ resolved
@@ -86,19 +86,12 @@
   </ItemGroup>
 
   <ItemGroup>
-<<<<<<< HEAD
+	  <PackageReference Include="System.Collections.Immutable" Version="1.7.0" />
+	  <PackageReference Include="System.Numerics.Vectors" Version="4.5.0" />
+	  <PackageReference Include="Microsoft.Bcl.AsyncInterfaces" Version="1.0.0" />
       <PackageReference Include="Antlr4.Runtime.Standard" Version="4.8.0" />
       <PackageReference Include="System.Numerics.Vectors" Version="4.5.0" />
     <PackageReference Include="Newtonsoft.Json" Version="10.0.2" />
-=======
-    <PackageReference Include="System.Collections.Immutable" Version="1.7.0" />
-    <PackageReference Include="System.Numerics.Vectors" Version="4.5.0" />
-    <PackageReference Include="Antlr4.Runtime.Standard" Version="4.8.0" />
-    <PackageReference Include="Microsoft.Bcl.AsyncInterfaces" Version="1.0.0" />
-    <PackageReference Include="Microsoft.VisualStudio.Threading.Analyzers" Version="16.0.102" PrivateAssets="All" />
-    <PackageReference Include="Newtonsoft.Json" Version="10.0.2" />
-    <PackageReference Include="StyleCop.Analyzers" Version="1.1.118" PrivateAssets="All" />
->>>>>>> 29e81b57
 
     <!--Direct Dependencies-->
     <PackageReference Include="System.Configuration.ConfigurationManager" Version="4.5.0" />
@@ -128,15 +121,7 @@
       <LastGenOutput>CosmosNumberCodeGenerator.cs</LastGenOutput>
     </None>
   </ItemGroup>
-<<<<<<< HEAD
   
-=======
-
-  <ItemGroup>
-    <Service Include="{508349b6-6b84-4df5-91f0-309beebad82d}" />
-  </ItemGroup>
-
->>>>>>> 29e81b57
   <PropertyGroup Condition=" '$(ProjectRef)' != 'True' ">
     <SignAssembly>true</SignAssembly>
     <DelaySign>true</DelaySign>
