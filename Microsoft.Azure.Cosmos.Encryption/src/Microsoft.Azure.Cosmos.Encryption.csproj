﻿<Project Sdk="Microsoft.NET.Sdk">
  <PropertyGroup>
    <TargetFramework>netstandard2.0</TargetFramework>
    <AssemblyName>Microsoft.Azure.Cosmos.Encryption</AssemblyName>
    <RootNamespace>Microsoft.Azure.Cosmos.Encryption</RootNamespace>
    <LangVersion>latest</LangVersion>
    <IsPreview>true</IsPreview>
    
    <CurrentDate>$([System.DateTime]::Now.ToString(yyyyMMdd))</CurrentDate>
    <Version>$(EncryptionVersion)</Version>
    <Company>Microsoft Corporation</Company>
    <Authors>Microsoft</Authors>
    <Description>This library provides an implementation for client-side encryption for Azure Cosmos's SQL API. For more information, refer to https://aka.ms/CosmosClientEncryption</Description>
    <Copyright>© Microsoft Corporation. All rights reserved.</Copyright>
    <Title>Microsoft Azure Cosmos DB client-side encryption library</Title>
    <PackageId>Microsoft.Azure.Cosmos.Encryption</PackageId>
    <PackageRequireLicenseAcceptance>true</PackageRequireLicenseAcceptance>
    <PackageLicenseUrl>https://aka.ms/netcoregaeula</PackageLicenseUrl>
    <PackageProjectUrl>https://github.com/Azure/azure-cosmos-dotnet-v3</PackageProjectUrl>
    <PackageIconUrl>http://go.microsoft.com/fwlink/?LinkID=288890</PackageIconUrl>
    <PackageTags>microsoft;azure;cosmos;cosmosdb;documentdb;docdb;nosql;azureofficial;dotnetcore;netcore;netstandard;client;encryption;byok</PackageTags>
  </PropertyGroup>
  <ItemGroup>
    <AdditionalFiles Include="..\..\Microsoft.Azure.Cosmos\src\stylecop.json" Link="stylecop.json" />
  </ItemGroup>

  <ItemGroup>
     <PackageReference Include="Azure.Security.KeyVault.Keys" Version="4.0.3" />
<<<<<<< HEAD
     <!--<PackageReference Include="Microsoft.Azure.Cosmos" Version="3.15.2-preview" />-->
=======
     <PackageReference Include="Microsoft.Azure.Cosmos" Version="3.17.0-preview" />
>>>>>>> 53ec0377
     <PackageReference Include="Azure.Core" Version="1.3.0" />
     <PackageReference Include="Azure.Identity" Version="1.1.1" />
     <PackageReference Include="Microsoft.Data.Encryption.Cryptography" Version="0.1.0-pre" />
     <PackageReference Include="System.Threading.Tasks.Extensions" Version="4.5.4" />     
  </ItemGroup>
  <ItemGroup >
    <PackageReference Include="Microsoft.Azure.Cosmos.Direct" Version="[$(DirectVersion)]" PrivateAssets="All" />
    <PackageReference Include="Microsoft.Azure.Cosmos.Serialization.HybridRow" Version="[$(HybridRowVersion)]" PrivateAssets="All" />
  </ItemGroup>
  <ItemGroup>
    <ProjectReference Include="..\..\Microsoft.Azure.Cosmos\src\Microsoft.Azure.Cosmos.csproj" />
  </ItemGroup>
  <ItemGroup>
    <PackageReference Include="StyleCop.Analyzers" Version="1.1.118" PrivateAssets="All" />
    <PackageReference Include="Microsoft.VisualStudio.Threading.Analyzers" Version="16.0.102" PrivateAssets="All" />
  </ItemGroup>

  <ItemGroup>
    <Folder Include="Custom\" />
  </ItemGroup>

  <ItemGroup Condition="'$(TargetFramework)' == 'netstandard2.0'">
    <PackageReference Include="Microsoft.Extensions.Caching.Memory" Version="3.1.7" />
  </ItemGroup>

  <ItemGroup Condition="'$(TargetFramework)' == 'net46'">
    <PackageReference Include="Microsoft.Extensions.Caching.Memory" Version="1.1.2" />
  </ItemGroup>

  <ItemGroup>
    <PackageReference Include="System.Text.Encoding.CodePages" Version="5.0.0" />
  </ItemGroup>
  
  <PropertyGroup>
    <SigningType>Product</SigningType>
    <SignAssembly>true</SignAssembly>
    <DelaySign>true</DelaySign>
    <AssemblyOriginatorKeyFile>..\..\35MSSharedLib1024.snk</AssemblyOriginatorKeyFile>
  </PropertyGroup>
  
</Project><|MERGE_RESOLUTION|>--- conflicted
+++ resolved
@@ -26,11 +26,7 @@
 
   <ItemGroup>
      <PackageReference Include="Azure.Security.KeyVault.Keys" Version="4.0.3" />
-<<<<<<< HEAD
-     <!--<PackageReference Include="Microsoft.Azure.Cosmos" Version="3.15.2-preview" />-->
-=======
      <PackageReference Include="Microsoft.Azure.Cosmos" Version="3.17.0-preview" />
->>>>>>> 53ec0377
      <PackageReference Include="Azure.Core" Version="1.3.0" />
      <PackageReference Include="Azure.Identity" Version="1.1.1" />
      <PackageReference Include="Microsoft.Data.Encryption.Cryptography" Version="0.1.0-pre" />
